--- conflicted
+++ resolved
@@ -3,11 +3,7 @@
 import sqlite3
 import pandas as pd
 from datetime import datetime, date, timedelta
-<<<<<<< HEAD
-from typing import Any, Dict, List, Tuple, Optional, NamedTuple
-=======
 from typing import Any, Dict, List, Tuple, Optional
->>>>>>> b4a47101
 import json, math, time
 import numpy as np
 import altair as alt
@@ -557,8 +553,6 @@
                         else:
                             op_row[4] = new_amt
                             trade_cf[op_idx] = tuple(op_row)
-<<<<<<< HEAD
-=======
                 actual_total = sum(row[4] for row in trade_cf if row[3] == "DEPOSIT")
                 if actual_total - expected_total > 1e-8:
                     diff = actual_total - expected_total
@@ -573,7 +567,6 @@
                         trade_cf[op_idx] = tuple(op_row)
                         if op_row[4] <= 1e-12:
                             trade_cf.pop(op_idx)
->>>>>>> b4a47101
                     # diff가 남더라도 추가 조정 불필요 (운용자 입금 외에는 지침 없음)
                 ins_cf.extend(trade_cf)
 
@@ -689,14 +682,9 @@
     total_amt: float,
     memo: str,
     pos_rec: pd.DataFrame,
-<<<<<<< HEAD
-    op_id: Optional[int]
-) -> List[DividendCashflowRow]:
-=======
     op_id: Optional[int],
 ) -> List[DividendCashflowRow]:
 ) -> List[Dict[str, Any]]:
->>>>>>> b4a47101
     if pos_rec.empty:
         return []
 
@@ -805,8 +793,6 @@
                 source="DIVIDEND",
                 dividend_id=dividend_id,
             )
-<<<<<<< HEAD
-=======
     out_rows: List[Dict[str, Any]] = []
     for row in rows:
         if abs(row["amount"]) <= 1e-12:
@@ -822,7 +808,6 @@
                 "source": "DIVIDEND",
                 "dividend_id": dividend_id,
             }
->>>>>>> b4a47101
         )
     return out_rows
 
@@ -1549,10 +1534,7 @@
                                 INSERT INTO cash_flows(
                                     investor_id, dt, ccy, type, amount, note, source, dividend_id
                                 ) VALUES (?,?,?,?,?,?,?,?)
-<<<<<<< HEAD
-=======
                                 ) VALUES (:investor_id, :dt, :ccy, :type, :amount, :note, :source, :dividend_id)
->>>>>>> b4a47101
                                 """,
                                 rows_cf,
                             )
