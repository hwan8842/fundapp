import streamlit as st
import streamlit.components.v1 as components
import sqlite3
import pandas as pd
from datetime import datetime, date, timedelta
from typing import Dict, List, Tuple, Optional
import json, math, time
import numpy as np
import altair as alt
import re

# ==============================
# Globals & Constants
# ==============================
DB_PATH = "fundops.db"
OPERATOR_NAME = "조석환"
SUPPORTED_CCY = ["KRW", "USD"]
USD_KRW = 1400.0

st.set_page_config(page_title="FundOps", layout="wide")

# ==============================
# Global Styles (all buttons white)
# ==============================
st.markdown("""
<style>
  :root{ --header-h:60px; --tabbar-h:64px; --page-pad:16px; }
  header[data-testid="stHeader"]{
    position:fixed; top:0; left:0; right:0; z-index:100; height:var(--header-h);
    backdrop-filter: blur(4px); background: rgba(255,255,255,.85);
    border-bottom:1px solid #e5e7eb;
  }
  .block-container{ padding-top: calc(var(--header-h) + var(--tabbar-h) + var(--page-pad)) !important; padding-bottom:1.25rem;}
  div[role="tablist"]{
    position:fixed; top:var(--header-h); left:0; right:0; z-index:95;
    display:flex; gap:10px; padding:10px 12px; background:#fff; border-bottom:1px solid #e5e7eb; overflow-x:auto; scrollbar-width:thin;
    justify-content:center;
  }
  button[role="tab"]{
    padding:14px 22px; min-height:52px; border-radius:12px; border:1px solid #e5e7eb;
    background:#f9fafb; color:#111827; font-size:1.06rem; font-weight:700; letter-spacing:.2px; white-space:nowrap;
  }
  button[role="tab"]:hover{ background:#f3f4f6;}
  button[role="tab"][aria-selected="true"]{ background:#0f172a; color:#fff; border-color:#0f172a; box-shadow:0 2px 8px rgba(0,0,0,.08);}
  .stTextInput input, .stNumberInput input, .stDateInput input{ min-height:46px; font-size:1.02rem;}
  .stButton button{ min-height:46px; font-size:1.02rem; padding:10px 18px; font-weight:700; background:white !important; color:#111 !important; border:1px solid #e5e7eb !important;}
  .stButton button:hover{ background:#f9fafb !important; }
  .disabled-dates label, .disabled-dates input{ color:#9ca3af !important; }
  .card { border:1px solid #e5e7eb; border-radius:12px; padding:16px; background:#fff; }
</style>
""", unsafe_allow_html=True)

# ==============================
# Small Utilities
# ==============================
def _rr():
    try: st.rerun()
    except Exception:
        try: st.experimental_rerun()
        except Exception: pass

@st.cache_resource(show_spinner=False)
def _db_pragmas() -> Dict[str, str]:
    return {
        "journal_mode": "WAL",
        "synchronous": "NORMAL",
        "busy_timeout": "5000",
        "foreign_keys": "ON",
        "cache_size": "-20000",
        "temp_store": "MEMORY",
    }

def get_conn():
    conn = sqlite3.connect(DB_PATH, timeout=30.0, check_same_thread=False, isolation_level=None)
    try:
        pragmas = _db_pragmas()
        conn.execute(f"PRAGMA journal_mode={pragmas['journal_mode']}")
        conn.execute(f"PRAGMA synchronous={pragmas['synchronous']}")
        conn.execute(f"PRAGMA busy_timeout={pragmas['busy_timeout']}")
        conn.execute(f"PRAGMA foreign_keys={pragmas['foreign_keys']}")
        conn.execute(f"PRAGMA cache_size={pragmas['cache_size']}")
        conn.execute(f"PRAGMA temp_store={pragmas['temp_store']}")
    except Exception:
        pass
    return conn

def _to_float_safe(v):
    try: return float(str(v).replace(",","").strip())
    except: return 0.0

def truncate_amount(amount: float, ccy: str) -> float:
    amount = _to_float_safe(amount)
    if ccy == "KRW":
        return math.floor((amount or 0.0) * 100) / 100.0
    return round((amount or 0.0), 2)

def fmt_qty_2(val) -> str:
    try: return f"{float(val):,.2f}"
    except: return f"{val}"

def fmt_by_ccy(val, ccy: str, kind: str) -> str:
    if val is None or (isinstance(val, float) and pd.isna(val)): return ""
    if kind == "qty": return fmt_qty_2(val)
    if ccy == "KRW": return f"{float(val):,.0f}"
    return f"{float(val):,.2f}"

def apply_row_ccy_format(df: pd.DataFrame, ccy_col: str, qty_cols: List[str], price_cols: List[str], amount_cols: List[str]):
    if df.empty or ccy_col not in df.columns: return df
    out = df.copy()
    for ccy_v, idx in out.groupby(ccy_col).groups.items():
        if qty_cols:
            for c in qty_cols:
                if c in out.columns:
                    out.loc[idx, c] = out.loc[idx, c].map(lambda v: fmt_by_ccy(v, ccy_v, "qty"))
        if price_cols:
            for c in price_cols:
                if c in out.columns:
                    out.loc[idx, c] = out.loc[idx, c].map(lambda v: fmt_by_ccy(v, ccy_v, "price"))
        if amount_cols:
            for c in amount_cols:
                if c in out.columns:
                    out.loc[idx, c] = out.loc[idx, c].map(lambda v: fmt_by_ccy(v, ccy_v, "amount"))
    return out

# ==============================
# DB Bootstrapping
# ==============================
def init_db():
    with get_conn() as conn:
        cur = conn.cursor()
        cur.executescript("""
        CREATE TABLE IF NOT EXISTS investors(
            id INTEGER PRIMARY KEY AUTOINCREMENT,
            name TEXT UNIQUE NOT NULL,
            created_at TEXT NOT NULL
        );
        CREATE TABLE IF NOT EXISTS cash_flows(
            id INTEGER PRIMARY KEY AUTOINCREMENT,
            investor_id INTEGER NOT NULL,
            dt TEXT NOT NULL,
            ccy TEXT NOT NULL,
            type TEXT NOT NULL,
            amount REAL NOT NULL,
            note TEXT,
            source TEXT DEFAULT 'MANUAL',
            FOREIGN KEY(investor_id) REFERENCES investors(id) ON DELETE CASCADE
        );
        CREATE TABLE IF NOT EXISTS trades(
            id INTEGER PRIMARY KEY AUTOINCREMENT,
            dt TEXT NOT NULL,
            symbol TEXT NOT NULL,
            ccy TEXT NOT NULL,
            side TEXT NOT NULL,
            qty REAL NOT NULL,
            price REAL NOT NULL,
            fee REAL NOT NULL DEFAULT 0,
            override_json TEXT,
            note TEXT
        );
        CREATE TABLE IF NOT EXISTS investor_trades(
            id INTEGER PRIMARY KEY AUTOINCREMENT,
            trade_id INTEGER NOT NULL,
            investor_id INTEGER NOT NULL,
            symbol TEXT NOT NULL,
            ccy TEXT NOT NULL,
            side TEXT NOT NULL,
            qty REAL NOT NULL,
            price REAL NOT NULL,
            fee REAL NOT NULL DEFAULT 0,
            note TEXT,
            is_edit INTEGER NOT NULL DEFAULT 0,
            FOREIGN KEY(trade_id) REFERENCES trades(id) ON DELETE CASCADE,
            FOREIGN KEY(investor_id) REFERENCES investors(id) ON DELETE CASCADE
        );
        CREATE TABLE IF NOT EXISTS dividends(
            id INTEGER PRIMARY KEY AUTOINCREMENT,
            dt TEXT NOT NULL,
            symbol TEXT NOT NULL,
            ccy TEXT NOT NULL,
            total_amount REAL NOT NULL,
            note TEXT,
            record_dt TEXT
        );
        CREATE TABLE IF NOT EXISTS realized_pnl(
            id INTEGER PRIMARY KEY AUTOINCREMENT,
            trade_id INTEGER NOT NULL,
            investor_id INTEGER NOT NULL,
            ccy TEXT NOT NULL,
            amount REAL NOT NULL,
            note TEXT,
            FOREIGN KEY(trade_id) REFERENCES trades(id) ON DELETE CASCADE,
            FOREIGN KEY(investor_id) REFERENCES investors(id) ON DELETE CASCADE
        );
        """)
        for alter in [
            "ALTER TABLE cash_flows ADD COLUMN source TEXT DEFAULT 'MANUAL'",
            "ALTER TABLE dividends ADD COLUMN record_dt TEXT",
            "ALTER TABLE investor_trades ADD COLUMN is_edit INTEGER NOT NULL DEFAULT 0",
        ]:
            try: cur.execute(alter)
            except Exception: pass
        cur.executescript("""
        CREATE INDEX IF NOT EXISTS ix_trades_dt ON trades(dt);
        CREATE INDEX IF NOT EXISTS ix_invtrades_keys ON investor_trades(investor_id, symbol, ccy);
        CREATE INDEX IF NOT EXISTS ix_invtrades_trade ON investor_trades(trade_id);
        CREATE INDEX IF NOT EXISTS ix_cash_dt_ccy ON cash_flows(dt, ccy);
        CREATE INDEX IF NOT EXISTS ix_cash_investor_ccy ON cash_flows(investor_id, ccy);
        CREATE INDEX IF NOT EXISTS ix_rp_trade_investor ON realized_pnl(trade_id, investor_id);
        """)
        conn.commit()

@st.cache_data(show_spinner=False)
def load_df(query: str, params: tuple = ()):
    with get_conn() as conn:
        return pd.read_sql_query(query, conn, params=params)

# ==============================
# Data Access Helpers
# ==============================
def get_investor_id_by_name(name: str):
    if not name: return None
    with get_conn() as conn:
        row = conn.execute("SELECT id FROM investors WHERE name=?", (name,)).fetchone()
        return int(row[0]) if row else None

@st.cache_data(show_spinner=False)
def list_investors() -> pd.DataFrame:
    return load_df("SELECT id, name, created_at FROM investors ORDER BY id")

def add_investor(name: str):
    name = (name or "").strip()
    if not name: return False
    with get_conn() as conn:
        try:
            conn.execute("INSERT INTO investors(name, created_at) VALUES (?,?)",(name, datetime.now().isoformat()))
            conn.commit()
        except sqlite3.IntegrityError:
            return False
    list_investors.clear()
    return True

def get_cash_asof(iid: int, ccy: str, asof: date) -> float:
    with get_conn() as conn:
        row = conn.execute("""
          SELECT COALESCE(SUM(CASE
            WHEN type IN ('DEPOSIT','DIVIDEND','MGMT_FEE_IN') THEN amount
            WHEN type IN ('WITHDRAW','MGMT_FEE_OUT') THEN -amount ELSE 0 END),0.0)
          FROM cash_flows
          WHERE investor_id=? AND ccy=? AND date(dt) <= date(?)
        """, (iid, ccy, asof.isoformat())).fetchone()
    return float(row[0] or 0.0)

def get_cash(iid: int, ccy: str) -> float:
    with get_conn() as conn:
        row = conn.execute("""
          SELECT COALESCE(SUM(CASE
            WHEN cf.type IN ('DEPOSIT','DIVIDEND','MGMT_FEE_IN') THEN cf.amount
            WHEN cf.type IN ('WITHDRAW','MGMT_FEE_OUT') THEN -cf.amount ELSE 0 END),0.0)
          FROM cash_flows cf WHERE investor_id=? AND ccy=?""", (iid, ccy)).fetchone()
    return float(row[0] or 0.0)

def get_position_qty(iid: int, symbol: str, ccy: str) -> float:
    with get_conn() as conn:
        row = conn.execute("""
          SELECT COALESCE(SUM(CASE WHEN side='BUY' THEN qty
                                   WHEN side='SELL' THEN -qty ELSE 0 END),0.0)
          FROM investor_trades WHERE investor_id=? AND symbol=? AND ccy=?""",
          (iid, symbol, ccy)).fetchone()
    return float(row[0] or 0.0)

def get_total_position_qty(symbol: str, ccy: str) -> float:
    with get_conn() as conn:
        row = conn.execute("""
          SELECT COALESCE(SUM(CASE WHEN side='BUY' THEN qty
                                   WHEN side='SELL' THEN -qty ELSE 0 END),0.0)
          FROM investor_trades WHERE symbol=? AND ccy=?""",
          (symbol, ccy)).fetchone()
    return float(row[0] or 0.0)

def add_cashflow_retry(investor_id: int, dt: date, ccy: str, type_: str, amount: float, note: str, source: str = "MANUAL"):
    amount = truncate_amount(amount, ccy)
    for i in range(5):
        try:
            with get_conn() as conn:
                conn.execute(
                    "INSERT INTO cash_flows(investor_id, dt, ccy, type, amount, note, source) VALUES (?,?,?,?,?,?,?)",
                    (investor_id, dt.isoformat(), ccy, type_, amount, note, source)
                )
                conn.commit()
            return
        except sqlite3.OperationalError as e:
            if "locked" in str(e).lower() and i < 4:
                time.sleep(0.3*(i+1)); continue
            raise

def record_trade(side: str, dt: date, symbol: str, ccy: str, total_qty: float, price: float,
                 alloc_amounts: Optional[Dict[int, float]], note: str = "", edit_mode: bool = False,
                 alloc_qtys: Optional[Dict[int, float]] = None):
    """
    alloc_amounts: 투자자별 '금액' 매핑(단가*수량). BUY/SELL 공통 사용
      - BUY: investor_trades.qty = alloc_amount/price, cash_flows WITHDRAW 금액 = alloc_amount
      - SELL: investor_trades.qty = alloc_amount/price, 현금흐름/수수료는 rebuild에서 계산(정책 반영)

    alloc_qtys: 투자자별 실주식수 매핑(선택). 제공 시 rounding 오류 없이 investor_trades.qty에 사용.
    """
    with get_conn() as conn:
        conn.execute("PRAGMA busy_timeout=5000")
        cur = conn.cursor()
        cur.execute("""
          INSERT INTO trades(dt, symbol, ccy, side, qty, price, fee, override_json, note)
          VALUES (?,?,?,?,?,?,?,?,?)
        """, (dt.isoformat(), symbol, ccy, side, total_qty, price, 0.0, json.dumps(alloc_amounts or {}), note))
        trade_id = cur.lastrowid

        qty_alloc_pairs: List[Tuple[int, float]] = []
        if alloc_qtys:
            for iid, q in alloc_qtys.items():
                if q is None: continue
                qf = float(q)
                if abs(qf) <= 1e-12:
                    continue
                qty_alloc_pairs.append((iid, qf))
        elif alloc_amounts:
            for iid, amt in alloc_amounts.items():
                if amt is None: continue
                amt_f = float(amt)
                if abs(amt_f) <= 1e-12:
                    continue
                q = (amt_f / float(price)) if price != 0 else 0.0
                qty_alloc_pairs.append((iid, q))

        if qty_alloc_pairs:
            qty_sum = sum(q for _, q in qty_alloc_pairs)
            diff = float(total_qty) - float(qty_sum)
            if abs(diff) > 1e-8:
                last_iid, last_q = qty_alloc_pairs[-1]
                qty_alloc_pairs[-1] = (last_iid, last_q + diff)

            batch = [
                (trade_id, iid, symbol, ccy, side, q, price, 0.0, note, 1 if edit_mode else 0)
                for iid, q in qty_alloc_pairs
            ]

            cur.executemany("""
              INSERT INTO investor_trades(trade_id, investor_id, symbol, ccy, side, qty, price, fee, note, is_edit)
              VALUES (?,?,?,?,?,?,?,?,?,?)
            """, batch)
        conn.commit()
    rebuild_trade_effects(from_dt=dt.isoformat())

def rebuild_trade_effects(from_dt: Optional[str] = None):
    """
    SELL 정책(최종):
      - 투자자별 proceeds = qty*px 를 DEPOSIT.
      - profit = proceeds − avg*qty (손익). profit>0 인 경우에만 수익의 10%를 MGMT_FEE_OUT.
      - 운용자(조석환)는 모든 투자자 fee의 합계를 MGMT_FEE_IN.
      - EDIT 행은 현금흐름/손익 미기록(포지션만 반영).
    """
    with get_conn() as conn:
        cur = conn.cursor()
        if from_dt is None:
            cur.execute("DELETE FROM cash_flows WHERE source='TRADE'")
            cur.execute("DELETE FROM realized_pnl")
            base_cut = None
        else:
            cur.execute("DELETE FROM cash_flows WHERE source='TRADE' AND date(dt) >= date(?)", (from_dt,))
            cur.execute("DELETE FROM realized_pnl WHERE trade_id IN (SELECT id FROM trades WHERE date(dt) >= date(?))", (from_dt,))
            base_cut = from_dt

        # 포지션 롤업 (컷 이전)
        pos_map: Dict[Tuple[int,str,str], Tuple[float,float]] = {}
        if base_cut:
            rows = pd.read_sql_query("""
                SELECT it.investor_id, it.symbol, it.ccy, it.side, it.qty, it.price, t.dt
                FROM investor_trades it
                JOIN trades t ON t.id = it.trade_id
                WHERE date(t.dt) < date(?)
                ORDER BY t.dt ASC, it.trade_id ASC, it.id ASC
            """, conn, params=(base_cut,))
            if not rows.empty:
                for _, r in rows.iterrows():
                    key = (int(r["investor_id"]), r["symbol"], r["ccy"])
                    qpos, avg = pos_map.get(key, (0.0, 0.0))
                    qtyf, prcf = float(r["qty"]), float(r["price"])
                    if r["side"] == "BUY":
                        total_cost = avg*qpos + prcf*qtyf
                        qpos += qtyf
                        avg = (total_cost/qpos) if qpos>1e-12 else 0.0
                    else:
                        qpos -= qtyf
                        if qpos < 1e-12: qpos, avg = 0.0, 0.0
                    pos_map[key] = (qpos, avg)

        trades = pd.read_sql_query(f"""
            SELECT t.id as trade_id, t.dt, t.symbol, t.ccy, t.side, t.price, t.override_json
            FROM trades t
            {"WHERE date(t.dt) >= date(?)" if base_cut else ""}
            ORDER BY date(t.dt) ASC, t.id ASC
        """, conn, params=((base_cut,) if base_cut else ()))
        ins_cf, ins_rp = [], []

        for _, trow in trades.iterrows():
            tid = int(trow["trade_id"])
            dtv, sym, ccy, side, px = trow["dt"], trow["symbol"], trow["ccy"], trow["side"], float(trow["price"])
            its = pd.read_sql_query("""
                SELECT investor_id, side, qty, price, is_edit
                FROM investor_trades
                WHERE trade_id=?
                ORDER BY id ASC
            """, conn, params=(tid,))
            if its.empty:
                continue

            trade_cf: List[Tuple[int, str, str, str, float, str, str]] = []

            # BUY: 예수금 인출(override_json의 금액 또는 qty*px)
            if side == "BUY":
                for _, it in its.iterrows():
                    iid = int(it["investor_id"]); qty = float(it["qty"]); is_edit = int(it["is_edit"]) == 1
                    key = (iid, sym, ccy)
                    qpos, avg = pos_map.get(key, (0.0, 0.0))
                    total_cost = avg*qpos + px*qty
                    qpos += qty
                    avg = (total_cost/qpos) if qpos>1e-12 else 0.0
                    pos_map[key] = (qpos, avg)

                    if not is_edit:
                        try:
                            alloc_map = json.loads(trow.get("override_json") or "{}")
                        except Exception:
                            alloc_map = {}
                        alloc_amt = None
                        if isinstance(alloc_map, dict):
                            if str(iid) in alloc_map: alloc_amt = _to_float_safe(alloc_map[str(iid)])
                            elif iid in alloc_map: alloc_amt = _to_float_safe(alloc_map[iid])
                        if alloc_amt is None:
                            alloc_amt = qty * px
                        trade_cf.append((iid, dtv, ccy, "WITHDRAW", truncate_amount(alloc_amt, ccy), f"BUY {sym}", "TRADE"))
                ins_cf.extend(trade_cf)
                continue

            # SELL/EDIT: per-investor proceeds deposit + 10% fee out (profit>0), operator fee in
            fee_sum = 0.0
            for _, it in its.iterrows():
                iid = int(it["investor_id"])
                qty = float(it["qty"])
                is_edit = int(it.get("is_edit", 0)) == 1

                key = (iid, sym, ccy)
                qpos, avg = pos_map.get(key, (0.0, 0.0))

                proceeds = truncate_amount(qty * px, ccy)           # 매도금액
                cost     = truncate_amount(avg * qty, ccy)          # 원가
                profit   = proceeds - cost                          # 수익(손실 가능)

                # 포지션 차감(EDIT도 포지션 반영)
                qpos -= qty
                if qpos < 1e-12: qpos, avg = 0.0, 0.0
                pos_map[key] = (qpos, avg)

                if is_edit:
                    # EDIT: 현금흐름/손익 기록하지 않음
                    continue

                # 투자자 DEPOSIT: 전체 매도금액(= cost + profit)
                if abs(proceeds) > 1e-12:
                    trade_cf.append((iid, dtv, ccy, "DEPOSIT", proceeds, f"SELL {sym}", "TRADE"))

                # 실현손익: 총 profit 기록(보고용)
                if abs(profit) > 1e-12:
                    ins_rp.append((tid, iid, ccy, truncate_amount(profit, ccy), f"실현손익 {sym}"))

                # 성과수수료(10%): 이익일 때만
                fee = truncate_amount(max(0.0, profit * 0.10), ccy)
                if fee > 0:
                    trade_cf.append((iid, dtv, ccy, "MGMT_FEE_OUT", fee, f"성과수수료 {sym}", "TRADE"))
                    fee_sum += fee

            # 운용자 수취: 모든 참여자 수익 10% 합계
            op_id = get_investor_id_by_name(OPERATOR_NAME)
            if op_id and fee_sum > 0:
                trade_cf.append((op_id, dtv, ccy, "MGMT_FEE_IN", truncate_amount(fee_sum, ccy), f"성과수수료 {sym}", "TRADE"))

            if trade_cf:
                # rounding drift 보정: 투자자 매도금액 합계가 기대치를 초과하면 운용자 입금 조정
                total_qty = float(its["qty"].sum())
                expected_total = truncate_amount(total_qty * px, ccy)
                actual_total = sum(row[4] for row in trade_cf if row[3] == "DEPOSIT")
                if actual_total - expected_total > 1e-8:
                    diff = actual_total - expected_total
                    op_idx = next((idx for idx, row in enumerate(trade_cf)
                                   if row[0] == op_id and row[3] == "MGMT_FEE_IN"), None)
                    if op_idx is not None and diff > 0:
                        op_row = list(trade_cf[op_idx])
                        reducible = min(diff, op_row[4])
                        new_amt = max(0.0, op_row[4] - reducible)
                        op_row[4] = truncate_amount(new_amt, ccy)
                        diff -= reducible
                        trade_cf[op_idx] = tuple(op_row)
                        if op_row[4] <= 1e-12:
                            trade_cf.pop(op_idx)
                    # diff가 남더라도 추가 조정 불필요 (운용자 입금 외에는 지침 없음)
                ins_cf.extend(trade_cf)

        # 일괄 반영
        with get_conn() as conn2:
            if ins_cf:
                conn2.executemany(
                    "INSERT INTO cash_flows(investor_id, dt, ccy, type, amount, note, source) VALUES (?,?,?,?,?,?,?)",
                    ins_cf
                )
            if ins_rp:
                conn2.executemany(
                    "INSERT INTO realized_pnl(trade_id, investor_id, ccy, amount, note) VALUES (?,?,?,?,?)",
                    ins_rp
                )

    prefee_map_all.clear(); investor_positions.clear(); investor_balances.clear(); load_df.clear()

# ==============================
# Aggregations (Cached)
# ==============================
@st.cache_data(show_spinner=False)
def investor_positions() -> pd.DataFrame:
    with get_conn() as conn:
        trades = pd.read_sql_query("""
          SELECT it.investor_id, it.symbol, it.ccy, it.side, it.qty, it.price, t.dt
          FROM investor_trades it
          JOIN trades t ON t.id = it.trade_id
          ORDER BY it.investor_id, it.symbol, it.ccy, date(t.dt), it.trade_id, it.id
        """, conn)
        inv = pd.read_sql_query("SELECT id, name FROM investors", conn)

    if trades.empty:
        return pd.DataFrame(columns=["investor_id","name","symbol","ccy","qty","avg_px","cost_basis"])

    id2name = dict(inv.values)
    rows = []
    for (iid, sym, ccy), g in trades.groupby(["investor_id","symbol","ccy"]):
        qty_pos = 0.0; avg_cost = 0.0
        for _, r in g.iterrows():
            q, p = float(r["qty"]), float(r["price"])
            if r["side"] == "BUY":
                total_cost = avg_cost*qty_pos + p*q
                qty_pos += q
                avg_cost = (total_cost/qty_pos) if qty_pos>1e-12 else 0.0
            else:
                qty_pos -= q
                if qty_pos < 1e-12: qty_pos, avg_cost = 0.0, 0.0
        if qty_pos > 1e-12:
            rows.append({
                "investor_id": int(iid),
                "name": id2name.get(int(iid), ""),
                "symbol": sym,
                "ccy": ccy,
                "qty": qty_pos,
                "avg_px": avg_cost,
                "cost_basis": avg_cost*qty_pos
            })
    return pd.DataFrame(rows, columns=["investor_id","name","symbol","ccy","qty","avg_px","cost_basis"])

@st.cache_data(show_spinner=False)
def investor_balances(ccy: str = "KRW") -> pd.DataFrame:
    with get_conn() as conn:
        return pd.read_sql_query("""
          SELECT inv.name, inv.id as investor_id,
                 COALESCE(SUM(CASE
                   WHEN cf.type IN ('DEPOSIT','DIVIDEND','MGMT_FEE_IN') THEN cf.amount
                   WHEN cf.type IN ('WITHDRAW','MGMT_FEE_OUT') THEN -cf.amount ELSE 0 END), 0.0) as cash
          FROM investors inv
          LEFT JOIN cash_flows cf ON cf.investor_id = inv.id AND cf.ccy = ?
          GROUP BY inv.id, inv.name
          ORDER BY inv.name
        """, conn, params=(ccy,))

@st.cache_data(show_spinner=False)
def prefee_map_all() -> Dict[Tuple[int,int], float]:
    df = load_df("""
      SELECT it.trade_id, it.investor_id, it.symbol, it.ccy, it.side, it.qty, it.price, t.dt
      FROM investor_trades it
      JOIN trades t ON t.id = it.trade_id
      ORDER BY t.dt ASC, it.trade_id ASC, it.id ASC
    """)
    out: Dict[Tuple[int,int], float] = {}
    if df.empty: return out
    for (iid, sym, ccy), g in df.groupby(["investor_id","symbol","ccy"], sort=False):
        qty_pos = 0.0; avg_cost = 0.0
        for _, r in g.iterrows():
            out[(int(r["investor_id"]), int(r["trade_id"]))] = float(avg_cost)
            if r["side"] == "BUY":
                total_cost = avg_cost*qty_pos + float(r["price"])*float(r["qty"])
                qty_pos += float(r["qty"])
                avg_cost = (total_cost/qty_pos) if qty_pos>1e-12 else 0.0
            else:
                qty_pos -= float(r["qty"])
                if qty_pos < 1e-12: qty_pos, avg_cost = 0.0, 0.0
    return out

# ==============================
# App Boot
# ==============================
init_db()
if get_investor_id_by_name(OPERATOR_NAME) is None:
    add_investor(OPERATOR_NAME)

T1, T2, T3, T4, T5, T6, T7, T8 = st.tabs([
    "대시보드", "입출금", "주문", "투자자별 잔고", "배당", "매도 공지용", "수익", "⚙️"
])

# ==============================
# Dashboard
# ==============================
with T1:
    st.subheader("요약")
    krw_df = investor_balances("KRW"); usd_df = investor_balances("USD")
    krw_cash = float(krw_df["cash"].sum() if not krw_df.empty else 0.0)
    usd_cash = float(usd_df["cash"].sum() if not usd_df.empty else 0.0)

    pos_all = investor_positions()
    inv_sum_ccy = pos_all.groupby("ccy")["cost_basis"].sum() if not pos_all.empty else pd.Series(dtype=float)
    krw_invest = float(inv_sum_ccy.get("KRW", 0.0))
    usd_invest = float(inv_sum_ccy.get("USD", 0.0))

    total_cash_k = krw_cash + usd_cash*USD_KRW
    total_invest_k = krw_invest + usd_invest*USD_KRW

    c1, c2, c3 = st.columns(3)
    c1.metric("총 현금", f"{total_cash_k:,.0f}")
    c2.metric("총 투자원가", f"{total_invest_k:,.0f}")
    c3.metric("총합", f"{(total_cash_k+total_invest_k):,.0f}")

    chart_df = pd.DataFrame([{"구분":"현금","금액": total_cash_k},{"구분":"투자원가","금액": total_invest_k}])
    st.markdown("#### 현금/투자 비중")
    pie = alt.Chart(chart_df).mark_arc(outerRadius=120, innerRadius=40).encode(
        theta=alt.Theta('금액:Q'),
        color=alt.Color('구분:N', title=None),
        tooltip=[alt.Tooltip('구분:N'), alt.Tooltip('금액:Q', format=',.0f')]
    ).properties(height=320, width=360)
    st.altair_chart(pie, use_container_width=False)
    st.caption("현금보유비중")

# ==============================
# Cash I/O
# ==============================
with T2:
    st.markdown("### 입출금")
    with st.form("cash_io"):
        inv_names = list_investors()["name"].tolist()
        sel_name = st.selectbox("투자자", inv_names)
        cA, cB = st.columns(2)
        with cA: sel_ccy = st.radio("통화", SUPPORTED_CCY, horizontal=True, key="cash_ccy")
        with cB: io_kor = st.radio("유형", ["입금", "출금"], horizontal=True, key="cash_type")
        io_type = "DEPOSIT" if io_kor == "입금" else "WITHDRAW"
        cD, cE = st.columns(2)
        with cD: dt_cf = st.date_input("입출금 일자", value=date.today(), key="cash_dt")
        with cE: amt_txt = st.text_input("금액", "0")
        amt = _to_float_safe(amt_txt)
        with st.expander("추가 옵션", expanded=False):
            note = st.text_input("비고(선택)", "")
        ok = st.form_submit_button("기록")
        if ok:
            iid = get_investor_id_by_name(sel_name)
            add_cashflow_retry(iid, dt_cf, sel_ccy, io_type, amt, note if 'note' in locals() else "", source="MANUAL")
            prefee_map_all.clear(); investor_positions.clear(); investor_balances.clear(); load_df.clear()
            st.success("기록 완료"); _rr()

    st.markdown("### 최근입출금")
    cf_view = load_df("""
        SELECT cf.id,
               cf.dt   AS 일자,
               inv.name AS 투자자,
               cf.ccy  AS 통화,
               cf.type AS 유형,
               cf.amount AS 금액,
               cf.note AS 비고,
               cf.source AS 출처
        FROM cash_flows cf
        JOIN investors inv ON inv.id = cf.investor_id
        WHERE cf.source != 'TRADE'
        ORDER BY date(cf.dt) DESC, cf.id DESC
        LIMIT 200
    """)
    if cf_view.empty:
        st.info("데이터가 없습니다.")
    else:
        cf_view = cf_view.set_index("id")
        show_cols = ["일자","투자자","통화","유형","금액","비고"]
        cf_fmt = apply_row_ccy_format(cf_view.copy(), "통화", [], [], ["금액"])
        try: cf_fmt["일자"] = pd.to_datetime(cf_fmt["일자"], errors="coerce").dt.date
        except: pass
        disabled_cols = [c for c in show_cols if c not in ["일자","통화","유형","금액","비고"]]
        edited = st.data_editor(
            cf_fmt[show_cols],
            key="cash_recent_editor",
            hide_index=True,
            use_container_width=True,
            disabled=disabled_cols,
            column_config={
                "일자": st.column_config.DateColumn("일자", format="YYYY-MM-DD", width=160),
                "투자자": st.column_config.TextColumn("투자자", width=180),
                "통화": st.column_config.TextColumn("통화", width=72),
                "유형": st.column_config.TextColumn("유형", width=96),
                "금액": st.column_config.TextColumn("금액", width=140),
                "비고": st.column_config.TextColumn("비고", width=800),
            }
        )
        c1, c2 = st.columns([1,1])
        with c1:
            if st.button("변경 저장", key="cash_recent_save"):
                before = cf_view.copy()
                after = edited.copy()
                after["amount"] = after["금액"].apply(_to_float_safe)
                def _to_iso(d):
                    if pd.isna(d): return None
                    if isinstance(d, (datetime, pd.Timestamp)): return d.date().isoformat()
                    if isinstance(d, date): return d.isoformat()
                    try: return pd.to_datetime(d).date().isoformat()
                    except: return None
                after["dt"] = after["일자"].apply(_to_iso)
                after["ccy"] = after["통화"]; after["type"] = after["유형"]; after["note"] = after["비고"]
                up_cols = ["dt","ccy","type","amount","note"]
                before_up = before.assign(
                    dt=pd.to_datetime(before["일자"], errors="coerce").dt.date.astype("string"),
                    ccy=before["통화"], type=before["유형"], amount=before["금액"], note=before["비고"]
                )[up_cols]
                after_up = after[up_cols]
                changed_ids = []
                for rid in after_up.index.intersection(before_up.index):
                    if any(str(before_up.at[rid, c]) != str(after_up.at[rid, c]) for c in up_cols):
                        changed_ids.append(rid)
                if changed_ids:
                    with get_conn() as conn:
                        cur = conn.cursor()
                        for rid in changed_ids:
                            row = after_up.loc[rid]
                            cur.execute("UPDATE cash_flows SET dt=?, ccy=?, type=?, amount=?, note=? WHERE id=?",
                                        (row["dt"], row["ccy"], row["type"], float(row["amount"]), row["note"], int(rid)))
                        conn.commit()
                    prefee_map_all.clear(); investor_positions.clear(); investor_balances.clear(); load_df.clear()
                    st.success(f"{len(changed_ids)}건 저장 완료"); _rr()
                else:
                    st.info("변경사항이 없습니다.")
        with c2:
            if st.button("새로고침", key="cash_recent_reload"): _rr()

# ==============================
# Orders (금액 기반, 100% 매도)
# ==============================
def _alloc_by_weights(total: float, weights: Dict[int, float]) -> Dict[int, float]:
    if total <= 0 or not weights: return {}
    s = sum(w for w in weights.values() if w > 0)
    if s <= 0: return {}
    raw = {iid: total * (w / s) for iid, w in weights.items()}
    diff = total - sum(raw.values())
    if abs(diff) > 1e-8:
        k = max(raw, key=lambda x: raw[x])
        raw[k] += diff
    return raw

with T3:
    st.markdown("### 주문")

    # 주문 모드: 카드 밖 우상단
    c_left, c_right = st.columns([6,2])
    with c_right:
        inv_all_df = list_investors()
        order_mode = st.radio("주문 모드", ["일반", "개별"], horizontal=True, key="order_mode_radio")

    # 주문 입력 카드 (빈카드 없음, 유형을 카드 내부에 배치)
    st.markdown('<div class="card">', unsafe_allow_html=True)
    with st.form("order_form", clear_on_submit=False):

        # 1행: 유형 / 결제통화 / 일자
        r1a, r1b, r1c = st.columns([1.2, 1.2, 1.2])
        with r1a:
            side = st.radio("유형", ["BUY", "SELL", "EDIT"], horizontal=True, key="ord_side")
        with r1b:
            ccy  = st.radio("결제 통화", SUPPORTED_CCY, horizontal=True, key="ord_ccy")
        with r1c:
            dtv  = st.date_input("일자", value=date.today(), key="order_date")

        # 2행: 종목명
        symbol = st.text_input("종목명", "")

        # 3행: (개별 모드일 때) 개별 투자자 - 종목명 다음 줄
        if order_mode == "개별":
            sel_name_ind = st.selectbox("개별 투자자", inv_all_df["name"].tolist(), key="order_ind_name")

        # SELL/EDIT 외 모드에서도 체크박스는 노출하되 BUY에서는 안내 처리
<<<<<<< HEAD
        is_sell_like = (side == "SELL")
=======
        is_sell_like = (side in ("SELL", "EDIT"))
>>>>>>> ca2c514f
        if side == "BUY" and st.session_state.get("sell_all", False):
            st.warning("매수 주문이라 이용 불가능합니다.")
            st.session_state["sell_all"] = False

        # 4행: 주문 금액 / 주식수 / 100% 매도
        c_amt, c_qty, c_full = st.columns([1.2, 1.2, 1.0])
        with c_amt:
            amount_txt = st.text_input("주문 금액", "0")
            total_amount = truncate_amount(amount_txt, ccy)

        with c_qty:
            qty_input = st.number_input(
                "주식수",
                min_value=0.0, step=0.00001, format="%.5f",
            )

        with c_full:
            sell_all = st.checkbox(
                "100% 매도",
                value=st.session_state.get("sell_all", False),
                key="sell_all"
            )
            if side == "BUY" and sell_all:
                st.warning("매수 주문이라 이용 불가능합니다.")
                st.session_state["sell_all"] = False
                sell_all = False

        # 5행: 비고 + 기록
        with st.expander("비고", expanded=False):
            note = st.text_input("비고(선택)", "")
        ok = st.form_submit_button("기록")  # Enter로 제출 가능
    st.markdown('</div>', unsafe_allow_html=True)

    if ok:
        if not symbol.strip():
            st.error("종목을 입력하세요."); st.stop()

        total_pos_qty = get_total_position_qty(symbol.strip(), ccy)
        if is_sell_like and st.session_state.get("sell_all", False):
            qty_total = float(total_pos_qty)
        else:
            qty_total = float(qty_input)

        if side in ("BUY", "EDIT") and (total_amount <= 0 or qty_total <= 0):
            st.error("주문 금액과 주식수를 입력하세요."); st.stop()
        if side == "SELL" and (total_amount <= 0 or qty_total <= 0):
            st.error("주문 금액과 주식수를 입력하세요."); st.stop()

        unit_price = float(total_amount) / float(qty_total) if qty_total > 0 else 0.0

        if side == "BUY" and order_mode=="일반":
            inv_df_live = list_investors()
            op_id = get_investor_id_by_name(OPERATOR_NAME)
            cash_map: Dict[int, float] = {}
            for _, r in inv_df_live.iterrows():
                iid = int(r["id"])
                if op_id and iid == op_id:  # 운용자 제외
                    continue
                c = get_cash_asof(iid, ccy, dtv)
                if c > 0: cash_map[iid] = c
            if not cash_map:
                st.error("배분 가능한 예수금이 없습니다."); st.stop()
            total_cash_asof = sum(cash_map.values())
            if side!="EDIT" and total_amount - total_cash_asof > 1e-6:
                st.error(
                    f"총 매수금액({fmt_by_ccy(total_amount, ccy, 'amount')})이 "
                    f"{dtv.isoformat()} 기준 가용 예수금 합계({fmt_by_ccy(total_cash_asof, ccy, 'amount')})를 초과합니다."
                ); st.stop()

            alloc_amounts = _alloc_by_weights(total_amount, cash_map)
            record_trade(
                side="BUY", dt=dtv, symbol=symbol.strip(), ccy=ccy,
                total_qty=qty_total, price=unit_price,
                alloc_amounts=alloc_amounts,
                note=note if 'note' in locals() else "", edit_mode=False
            )
            st.success("기록 완료"); _rr()

        elif side == "BUY" and order_mode=="개별":
            iid = get_investor_id_by_name(st.session_state.get("order_ind_name"))
            if iid is None: st.error("투자자를 찾을 수 없습니다."); st.stop()
            if unit_price <= 0:
                st.error("주문 금액/주식수가 유효하지 않습니다."); st.stop()
            cash_asof = get_cash_asof(iid, ccy, dtv)
            if total_amount - cash_asof > 1e-6:
                st.error(f"매수 금액({fmt_by_ccy(total_amount, ccy, 'amount')})이 {st.session_state.get('order_ind_name')}의 {dtv.isoformat()} 기준 가용 예수금({fmt_by_ccy(cash_asof, ccy, 'amount')})을 초과합니다.")
                st.stop()
            record_trade(
                side="BUY", dt=dtv, symbol=symbol.strip(), ccy=ccy,
                total_qty=qty_total, price=unit_price,
                alloc_amounts={iid: total_amount},
                note=note if 'note' in locals() else "", edit_mode=False
            )
            st.success("기록 완료"); _rr()

        elif side == "EDIT" and order_mode=="일반":
            st.error("개별 주문으로 변경해주세요."); st.stop()

        elif side == "SELL" and order_mode=="일반":
            if qty_total - total_pos_qty > 1e-8:
                st.error(f"매도 주식수({fmt_qty_2(qty_total)})가 전체 보유({fmt_qty_2(total_pos_qty)})를 초과합니다."); st.stop()

            inv_df = list_investors()
            hold_map: Dict[int, float] = {}
            for _, r in inv_df.iterrows():
                iid = int(r["id"])
                q = get_position_qty(iid, symbol.strip(), ccy)
                if q > 1e-12: hold_map[iid] = q
            if not hold_map:
                st.error("보유자가 없습니다."); st.stop()

            qty_by_investor = _alloc_by_weights(qty_total, hold_map)
            alloc_amounts = {iid: truncate_amount(q * unit_price, ccy) for iid, q in qty_by_investor.items()}
            record_trade(
                side="SELL", dt=dtv, symbol=symbol.strip(), ccy=ccy,
                total_qty=qty_total, price=unit_price,
                alloc_amounts=alloc_amounts,
                note=note if 'note' in locals() else "", edit_mode=False,
                alloc_qtys=qty_by_investor
            )
            st.success("기록 완료"); _rr()

        elif side == "SELL" and order_mode=="개별":
            iid = get_investor_id_by_name(st.session_state.get("order_ind_name"))
            if iid is None: st.error("투자자를 찾을 수 없습니다."); st.stop()
            if st.session_state.get("sell_all", False):
                qty_total = get_position_qty(iid, symbol.strip(), ccy)
            pos_qty = get_position_qty(iid, symbol.strip(), ccy)
            if qty_total - pos_qty > 1e-8:
                st.error(f"매도 주식수({fmt_qty_2(qty_total)})가 {st.session_state.get('order_ind_name')} 보유({fmt_qty_2(pos_qty)})를 초과합니다."); st.stop()
            if total_amount <= 0 or qty_total <= 0:
                st.error("주문 금액과 주식수를 입력하세요."); st.stop()
            record_trade(
                side="SELL", dt=dtv, symbol=symbol.strip(), ccy=ccy,
                total_qty=qty_total, price=unit_price,
                alloc_amounts={iid: truncate_amount(total_amount, ccy)},
                note=note if 'note' in locals() else "", edit_mode=False,
                alloc_qtys={iid: qty_total}
            )
            st.success("기록 완료"); _rr()

        elif side == "EDIT" and order_mode=="개별":
            iid = get_investor_id_by_name(st.session_state.get("order_ind_name"))
            if iid is None: st.error("투자자를 찾을 수 없습니다."); st.stop()
            if unit_price <= 0:
                st.error("주문 금액/주식수가 유효하지 않습니다."); st.stop()
            record_trade(
                side="BUY", dt=dtv, symbol=symbol.strip(), ccy=ccy,
                total_qty=qty_total, price=unit_price,
                alloc_amounts={iid: truncate_amount(total_amount, ccy)},
                note=note if 'note' in locals() else "", edit_mode=True,
                alloc_qtys={iid: qty_total}
            )
            st.success("기록 완료"); _rr()

    # === 최근거래 (편집 가능) ===
    st.markdown("### 최근거래 (편집 가능)")
    def build_recent_trade_df(limit:int=200) -> pd.DataFrame:
        return load_df(f"""
         SELECT it.id as id, it.trade_id, it.investor_id,
                t.dt as 일자, inv.name as 투자자,
                it.symbol as 종목, it.ccy as 통화,
                it.side as 원유형, it.qty as 수량, it.price as 단가,
                (it.qty*it.price) as 금액,
                it.note as 비고, it.is_edit as is_edit
         FROM investor_trades it
         JOIN trades t ON t.id = it.trade_id
         JOIN investors inv ON inv.id = it.investor_id
         ORDER BY date(t.dt) DESC, it.id DESC
         LIMIT {int(limit)}
        """)
    it_full = build_recent_trade_df(limit=200)
    if it_full.empty:
        st.info("데이터가 없습니다.")
    else:
        it_full["유형"] = np.where(it_full["원유형"].eq("BUY"),
                                np.where(it_full["is_edit"].eq(1), "[EDIT] 매수", "매수"),
                                "매도")

        pre_map = prefee_map_all()
        def _prefee_row(row):
            if row["원유형"] != "SELL": return np.nan
            avg_before = float(pre_map.get((int(row["investor_id"]), int(row["trade_id"])), 0.0))
            return (float(row["단가"]) - avg_before) * float(row["수량"])
        it_full["사전수익"] = it_full.apply(_prefee_row, axis=1)

        it_full_fmt = it_full.copy()
        it_full_fmt["수량"] = it_full_fmt["수량"].apply(fmt_qty_2)
        it_full_fmt = apply_row_ccy_format(it_full_fmt, "통화", [], ["단가"], ["금액"])

        show = it_full_fmt[["일자","투자자","종목","통화","유형","단가","수량","금액","비고","id","trade_id","investor_id","원유형","is_edit"]].copy()
        try:
            show["일자"] = pd.to_datetime(show["일자"], errors="coerce").dt.date
        except Exception:
            pass

        editable_cols_now = ["일자","종목","통화","원유형","수량","단가","비고","is_edit"]
        disabled_cols = [c for c in show.columns if c not in editable_cols_now]

        edited = st.data_editor(
            show,
            key="it_recent_like_editor",
            hide_index=True,
            use_container_width=True,
            disabled=disabled_cols,
            column_config={
                "일자": st.column_config.DateColumn("일자", width=168, format="YYYY-MM-DD"),
                "투자자": st.column_config.TextColumn("투자자", width=182),
                "종목": st.column_config.TextColumn("종목", width=320),
                "통화": st.column_config.TextColumn("통화", width="small"),
                "유형": st.column_config.TextColumn("유형", width="small"),
                "단가": st.column_config.TextColumn("단가", width=120),
                "수량": st.column_config.TextColumn("수량", width=60),
                "금액": st.column_config.TextColumn("금액", width=120),
                "비고": st.column_config.TextColumn("비고", width=1000),
                "원유형": st.column_config.SelectboxColumn("원유형", options=["BUY","SELL"]),
                "is_edit": st.column_config.CheckboxColumn("is_edit"),
            }
        )

        c1, c2, c3 = st.columns([1,1,6])
        with c1:
            if st.button("변경 저장", key="it_recent_like_save"):
                before2 = it_full[["id","종목","통화","원유형","수량","단가","비고","is_edit"]].rename(
                    columns={"원유형":"side","수량":"qty","단가":"price","비고":"note","종목":"symbol","통화":"ccy"}
                )
                after = edited.copy()
                after["qty"] = after["수량"].apply(_to_float_safe)
                after["price"] = after["단가"].apply(_to_float_safe)
                after2 = after.rename(columns={"원유형":"side","종목":"symbol","통화":"ccy","비고":"note"})[
                    ["id","symbol","ccy","side","qty","price","note","is_edit"]
                ]

                with get_conn() as conn_u:
                    cur_u = conn_u.cursor()
                    updated_it = 0
                    for _, r in after2.iterrows():
                        rid = int(r["id"])
                        row_b = before2[before2["id"]==rid].iloc[0].to_dict()
                        changed = any(str(row_b[k]) != str(r[k]) for k in ["symbol","ccy","side","qty","price","note","is_edit"])
                        if changed:
                            cur_u.execute("""
                              UPDATE investor_trades
                              SET symbol=?, ccy=?, side=?, qty=?, price=?, note=?, is_edit=?
                              WHERE id=?
                            """, (r["symbol"], r["ccy"], r["side"], float(r["qty"]), float(r["price"]), r["note"], int(r["is_edit"]), rid))
                            updated_it += 1
                    conn_u.commit()

                before_dt = it_full[["trade_id","일자"]].copy()
                before_dt["일자"] = pd.to_datetime(before_dt["일자"], errors="coerce").dt.date
                after_dt = edited[["trade_id","일자"]].copy()
                def _to_iso(d):
                    if pd.isna(d): return None
                    if isinstance(d, (datetime, pd.Timestamp)): return d.date().isoformat()
                    if isinstance(d, date): return d.isoformat()
                    try: return pd.to_datetime(d).date().isoformat()
                    except Exception: return None
                before_dt_map = before_dt.dropna().drop_duplicates(subset=["trade_id"]).set_index("trade_id")["일자"].to_dict()
                after_dt_map_raw = after_dt.dropna().drop_duplicates(subset=["trade_id"]).set_index("trade_id")["일자"].to_dict()
                to_update = []
                for tid, new_d in after_dt_map_raw.items():
                    new_iso = _to_iso(new_d)
                    old_d = before_dt_map.get(tid, None)
                    old_iso = _to_iso(old_d) if old_d is not None else None
                    if new_iso and new_iso != old_iso:
                        to_update.append((new_iso, int(tid)))

                updated_trades = 0
                if to_update:
                    with get_conn() as conn_u2:
                        cur_u2 = conn_u2.cursor()
                        cur_u2.executemany("UPDATE trades SET dt=? WHERE id=?", to_update)
                        conn_u2.commit()
                        updated_trades = len(to_update)

                if (updated_it > 0) or (updated_trades > 0):
                    rebuild_trade_effects(from_dt=None)
                prefee_map_all.clear(); investor_positions.clear(); investor_balances.clear(); load_df.clear()
                st.success(f"거래 {updated_trades}건 날짜 변경, 원장 {updated_it}건 저장 완료"); _rr()
        with c2:
            if st.button("새로고침", key="it_recent_like_reload"): _rr()

# ==============================
# Positions
# ==============================
with T4:
    st.markdown("### 투자자별 잔고")
    inv_df = list_investors()
    names_opt = ["(전체)"] + inv_df["name"].tolist() if not inv_df.empty else ["(전체)"]
    sel_local = st.selectbox("투자자별 잔고", names_opt, index=0)

    st.markdown("#### 보유 현황")
    pos = investor_positions()
    if sel_local == "(전체)":
        if not pos.empty:
            agg = pos.groupby(["symbol","ccy"], as_index=False).agg(qty=("qty","sum"), cost_basis=("cost_basis","sum"))
            agg["avg_px"] = agg.apply(lambda r: (r["cost_basis"]/r["qty"]) if r["qty"]>1e-12 else 0.0, axis=1)
            pos_view = agg.rename(columns={"symbol":"종목","ccy":"통화","qty":"보유 주식수","avg_px":"평균매수가","cost_basis":"총원가"})
            pos_view.insert(0, "투자자", "(전체)")
        else:
            pos_view = pd.DataFrame(columns=["투자자","종목","통화","보유 주식수","평균매수가","총원가"])
    else:
        if not pos.empty and "name" in pos.columns:
            pos = pos[pos["name"] == sel_local]
        pos_view = pos.rename(columns={"name":"투자자","symbol":"종목","ccy":"통화","qty":"보유 주식수","avg_px":"평균매수가","cost_basis":"총원가"}) if not pos.empty else pd.DataFrame(columns=["투자자","종목","통화","보유 주식수","평균매수가","총원가"])

    all_pos = pos if sel_local != "(전체)" else investor_positions()
    all_view = all_pos.rename(columns={"symbol":"종목","ccy":"통화","cost_basis":"총원가"}) if not all_pos.empty else pd.DataFrame(columns=["종목","통화","총원가"])
    if "총원가" not in all_view.columns and not all_view.empty:
        if "cost_basis" in all_view.columns:
            all_view = all_view.rename(columns={"cost_basis":"총원가"})
        else:
            all_view["총원가"] = 0.0

    tot_by_ccy = all_view.groupby("통화")["총원가"].sum().to_dict() if not all_view.empty else {}

    if not pos_view.empty:
        denom_local = pos_view.groupby("통화")["총원가"].sum().to_dict()
        pos_view["보유비중(%)"] = pos_view.apply(lambda r: (float(r["총원가"])/float(denom_local.get(r["통화"], 0.0))*100.0) if float(denom_local.get(r["통화"],0.0))>0 else np.nan, axis=1)
        pos_view["전체계좌비중(%)"] = pos_view.apply(lambda r: (float(r["총원가"])/float(tot_by_ccy.get(r["통화"], 0.0))*100.0) if float(tot_by_ccy.get(r["통화"],0.0))>0 else np.nan, axis=1)
        pos_view["괴리(%)"] = pos_view.apply(lambda r: (r["보유비중(%)"] - r["전체계좌비중(%)"]) if (not pd.isna(r["보유비중(%)"]) and not pd.isna(r["전체계좌비중(%)"])) else np.nan, axis=1)
        pos_view["보유 주식수"] = pos_view["보유 주식수"].apply(fmt_qty_2)
        pos_view = apply_row_ccy_format(pos_view, "통화", [], ["평균매수가"], ["총원가"])
        for c in ["보유비중(%)","전체계좌비중(%)","괴리(%)"]:
            pos_view[c] = pos_view[c].apply(lambda x: "" if pd.isna(x) else f"{float(x):,.2f}")
        pos_view = pos_view[["투자자","종목","통화","보유 주식수","평균매수가","총원가","보유비중(%)","전체계좌비중(%)","괴리(%)"]]

    st.dataframe(
        pos_view,
        use_container_width=True,
        column_config={
            "투자자": st.column_config.TextColumn("투자자", width=144),
            "종목": st.column_config.TextColumn("종목", width=400),
            "통화": st.column_config.TextColumn("통화", width=60),
            "보유 주식수": st.column_config.TextColumn("보유 주식수", width=120),
            "평균매수가": st.column_config.TextColumn("평균매수가", width=144),
            "총원가": st.column_config.TextColumn("총원가", width=168),
            "보유비중(%)": st.column_config.TextColumn("보유비중(%)", width=84),
            "전체계좌비중(%)": st.column_config.TextColumn("전체계좌비중(%)", width=98),
            "괴리(%)": st.column_config.TextColumn("괴리(%)", width=96),
        }
    )

    st.markdown("#### 잔고(예수금)")
    bal_krw = investor_balances("KRW").rename(columns={"name":"투자자","cash":"KRW 예수금"})[["투자자","KRW 예수금"]]
    bal_usd = investor_balances("USD").rename(columns={"name":"투자자","cash":"USD 예수금"})[["투자자","USD 예수금"]]
    bal = pd.merge(bal_krw, bal_usd, on="투자자", how="outer").fillna(0)
    if not bal.empty:
        bal["KRW 예수금"] = bal["KRW 예수금"].map(lambda x: fmt_by_ccy(x, "KRW", "amount"))
        bal["USD 예수금"] = bal["USD 예수금"].map(lambda x: fmt_by_ccy(x, "USD", "amount"))
    st.dataframe(bal, use_container_width=True)

# ==============================
# Dividends  (비운용자 0.9, 운용자 = 자기지분 + 총액의 10% 추가)
# ==============================
with T5:
    st.markdown("### 배당 입력")
    with st.form("div_form"):
        syms = load_df("SELECT DISTINCT symbol FROM investor_trades ORDER BY symbol")
        sym_opts = syms["symbol"].tolist() if not syms.empty else []
        symbol_div = st.selectbox("종목", options=(sym_opts + [""])[::-1])
        ccy_div = st.radio("통화", SUPPORTED_CCY, horizontal=True, key="div_ccy_radio")
        total_txt = st.text_input("배당 총액", "0")
        total_amt = truncate_amount(total_txt, ccy_div)
        col_d1, col_d2 = st.columns(2)
        with col_d1: deal_dt = st.date_input("거래일", value=date.today(), key="div_deal_dt")
        with col_d2: record_dt = st.date_input("배당락일(보유 기준일)", value=date.today(), key="div_record_dt")
        with st.expander("추가 옵션", expanded=False):
            note_div = st.text_input("비고(선택)", "")
        ok_div = st.form_submit_button("분배 실행")
        if ok_div:
            if not symbol_div: st.warning("종목을 선택하세요.")
            elif total_amt <= 0: st.warning("배당 총액을 입력하세요.")
            else:
                # --- 여기서부터 교체 ---
                # --- 배당 분배(정정 버전): 1.0 입금 + 0.1 수수료 OUT + 운용자 1회 IN ---
                pos_rec = load_df("""
                    SELECT it.investor_id, it.symbol, it.ccy,
                           SUM(CASE WHEN it.side='BUY' THEN it.qty
                                    WHEN it.side='SELL' THEN -it.qty ELSE 0 END) AS pos_qty
                    FROM investor_trades it
                    JOIN trades t ON t.id = it.trade_id
                    WHERE it.symbol = ? AND it.ccy = ? AND date(t.dt) <= date(?)
                    GROUP BY it.investor_id, it.symbol, it.ccy
                    HAVING SUM(CASE WHEN it.side='BUY' THEN it.qty
                                    WHEN it.side='SELL' THEN -it.qty ELSE 0 END) > 0
                """, params=(symbol_div, ccy_div, record_dt.isoformat()))

                if pos_rec.empty:
                    st.warning("배당락일 기준 보유자가 없습니다.")
                else:
                    total_qty = float(pos_rec["pos_qty"].sum())
                    op_id = get_investor_id_by_name(OPERATOR_NAME)
                    memo = note_div if 'note_div' in locals() and note_div else f"배당 {symbol_div} (배당락일 {record_dt.isoformat()})"

                    with get_conn() as conn:
                        cur = conn.cursor()
                        cur.execute(
                            "INSERT INTO dividends(dt, symbol, ccy, total_amount, note, record_dt) VALUES (?,?,?,?,?,?)",
                            (deal_dt.isoformat(), symbol_div, ccy_div, truncate_amount(total_amt, ccy_div), memo,
                             record_dt.isoformat())
                        )

                        rows_cf = []
                        fee_total = 0.0

                        # 각자 몫 = 1.0×입금, 동시에 0.1×수수료 OUT → 순증액 0.9
                        for _, row in pos_rec.iterrows():
                            iid = int(row["investor_id"])
                            share = truncate_amount(total_amt * (float(row["pos_qty"]) / total_qty), ccy_div)

                            dep = truncate_amount(1.00 * share, ccy_div)  # <-- 1.0로 입금 (핵심 수정)
                            fee = truncate_amount(0.10 * share, ccy_div)  # 개인별 수수료

                            if dep != 0:
                                rows_cf.append((iid, deal_dt.isoformat(), ccy_div, "DIVIDEND", dep, memo, "DIVIDEND"))
                            if fee > 0:
                                rows_cf.append(
                                    (iid, deal_dt.isoformat(), ccy_div, "MGMT_FEE_OUT", fee, f"배당 성과수수료 {symbol_div}",
                                     "DIVIDEND"))
                                fee_total += fee

                        # 운용자: 개인 OUT 합계만큼 1회 IN
                        if op_id and fee_total > 0:
                            rows_cf.append((op_id, deal_dt.isoformat(), ccy_div, "MGMT_FEE_IN",
                                            truncate_amount(fee_total, ccy_div),
                                            f"배당 성과수수료 합계 {symbol_div}", "DIVIDEND"))

                        if rows_cf:
                            expected_total = truncate_amount(total_amt, ccy_div)
                            deposit_sum = sum(r[4] for r in rows_cf if r[3] == "DIVIDEND")
                            if deposit_sum - expected_total > 1e-8 and op_id:
                                diff = deposit_sum - expected_total
                                for idx, row in enumerate(rows_cf):
                                    if row[0] == op_id and row[3] == "MGMT_FEE_IN" and diff > 0:
                                        op_row = list(row)
                                        reducible = min(diff, op_row[4])
                                        new_amt = max(0.0, op_row[4] - reducible)
                                        op_row[4] = truncate_amount(new_amt, ccy_div)
                                        diff -= reducible
                                        if op_row[4] <= 1e-12:
                                            rows_cf.pop(idx)
                                        else:
                                            rows_cf[idx] = tuple(op_row)
                                        break

                            cur.executemany(
                                "INSERT INTO cash_flows(investor_id, dt, ccy, type, amount, note, source) VALUES (?,?,?,?,?,?,?)",
                                rows_cf
                            )
                        conn.commit()

                    prefee_map_all.clear();
                    investor_positions.clear();
                    investor_balances.clear();
                    load_df.clear()
                    st.success("배당 분배 완료");
                    _rr()
                # --- 교체 끝 ---

    st.markdown("### 최근 배당 분배 내역")
    div_recent = load_df("""
        SELECT base.일자,
               base.투자자,
               base.통화,
               base.금액,
               base.last_cf_id,
               base.div_note,
               base.fee_out_note,
               base.fee_in_note,
               div.symbol AS div_symbol
        FROM (
            SELECT cf.dt AS 일자,
                   inv.name AS 투자자,
                   cf.ccy AS 통화,
                   SUM(CASE
                           WHEN cf.type IN ('DIVIDEND', 'MGMT_FEE_IN') THEN cf.amount
                           WHEN cf.type = 'MGMT_FEE_OUT' THEN -cf.amount
                           ELSE 0
                       END) AS 금액,
                   MAX(cf.id) AS last_cf_id,
                   MAX(CASE WHEN cf.type = 'DIVIDEND' THEN cf.note END) AS div_note,
                   MAX(CASE WHEN cf.type = 'MGMT_FEE_OUT' THEN cf.note END) AS fee_out_note,
                   MAX(CASE WHEN cf.type = 'MGMT_FEE_IN' THEN cf.note END) AS fee_in_note
            FROM cash_flows cf
            JOIN investors inv ON inv.id = cf.investor_id
            WHERE cf.source='DIVIDEND'
            GROUP BY cf.dt, cf.investor_id, inv.name, cf.ccy
        ) AS base
        LEFT JOIN dividends div
               ON div.dt = base.일자
              AND div.ccy = base.통화
              AND ((div.note IS NULL AND base.div_note IS NULL)
                   OR (div.note = base.div_note))
        ORDER BY date(base.일자) DESC, base.last_cf_id DESC
        LIMIT 200
    """)
    if div_recent.empty:
        st.info("최근 배당 분배 내역이 없습니다.")
    else:
        def _extract_symbol(notes: List[Optional[str]], fallback: Optional[str]) -> str:
            for note in notes:
                if not note or not isinstance(note, str):
                    continue
                match = re.search(r"배당\s+([^\s()]+)", note)
                if match:
                    return match.group(1)
                match = re.search(r"성과수수료(?:\s+합계)?\s+([^\s()]+)", note)
                if match:
                    return match.group(1)
            if fallback and isinstance(fallback, str):
                return fallback
            return ""

        div_recent["종목명"] = div_recent.apply(
            lambda row: _extract_symbol([
                row.get("div_note"),
                row.get("fee_out_note"),
                row.get("fee_in_note"),
            ], row.get("div_symbol")),
            axis=1,
        )
        div_recent["비고"] = ""
        div_recent = div_recent.drop(columns=["div_note", "fee_out_note", "fee_in_note", "div_symbol"], errors="ignore")
        div_recent_fmt = apply_row_ccy_format(
            div_recent[["일자", "투자자", "통화", "종목명", "금액", "비고"]].copy(),
            "통화", [], [], ["금액"]
        )
        try: div_recent_fmt["일자"] = pd.to_datetime(div_recent_fmt["일자"], errors="coerce").dt.date
        except: pass
        st.dataframe(div_recent_fmt, use_container_width=True)

# ==============================
# Sell Notice
# ==============================
with T6:
    st.markdown("### 매도 공지용")
    preset = st.radio("기간 선택", ["1일","1주","1개월","6개월","1년","사용자 지정"], horizontal=True, index=2, key="sell_notice_range")
    today = date.today()
    delta_map = {"1일":1, "1주":7, "1개월":30, "6개월":182, "1년":365}
    if preset != "사용자 지정":
        start_dt = today - timedelta(days=delta_map[preset]); end_dt = today
        st.markdown('<div class="disabled-dates">', unsafe_allow_html=True)
        c1, c2 = st.columns(2)
        with c1: st.date_input("시작일", value=start_dt, disabled=True, key="sell_start_disabled")
        with c2: st.date_input("종료일", value=end_dt, disabled=True, key="sell_end_disabled")
        st.markdown('</div>', unsafe_allow_html=True)
    else:
        c1, c2 = st.columns(2)
        with c1: start_dt = st.date_input("시작일", value=today - timedelta(days=30), key="sell_start")
        with c2: end_dt = st.date_input("종료일", value=today, key="sell_end")

    sell_df = load_df("""
        SELECT it.symbol, it.ccy, date(t.dt) AS 일자,
               SUM(it.qty) AS 매도수량, SUM(it.qty * it.price) AS 매도금액,
               CASE WHEN SUM(it.qty)=0 THEN 0 ELSE SUM(it.qty * it.price)/SUM(it.qty) END AS 매도가
        FROM investor_trades it
        JOIN trades t ON t.id = it.trade_id
        WHERE it.side='SELL' AND date(t.dt) BETWEEN date(?) AND date(?)
        GROUP BY it.symbol, it.ccy, date(t.dt)
        ORDER BY 일자 DESC, 매도금액 DESC
    """, params=(start_dt.isoformat(), end_dt.isoformat()))
    buy_avg = load_df("""
        SELECT symbol, ccy,
               CASE WHEN SUM(qty)=0 THEN 0 ELSE SUM(qty * price)/SUM(qty) END AS 매수가
        FROM investor_trades
        WHERE side='BUY'
        GROUP BY symbol, ccy
    """)
    if not sell_df.empty:
        df = sell_df.merge(buy_avg, on=["symbol","ccy"], how="left").rename(columns={"symbol":"종목명"})
        df["수익률(%)"] = df.apply(
            lambda r: np.nan if (pd.isna(r["매수가"]) or r["매수가"]<=0 or pd.isna(r["매도가"]))
            else (r["매도가"]/r["매수가"]-1.0)*100.0, axis=1
        )
        krw_df = investor_balances("KRW"); usd_df = investor_balances("USD")
        total_cash_k = float((krw_df["cash"].sum() if not krw_df.empty else 0.0) + (usd_df["cash"].sum() if not usd_df.empty else 0.0)*USD_KRW)
        pos_all = investor_positions()
        inv_sum_ccy = pos_all.groupby("ccy")["cost_basis"].sum() if not pos_all.empty else pd.Series(dtype=float)
        total_invest_k = float(inv_sum_ccy.get("KRW", 0.0)) + float(inv_sum_ccy.get("USD", 0.0))*USD_KRW
        dashboard_total = max(1e-9, total_cash_k + total_invest_k)
        df["비중(%)"] = df["매도금액"].apply(lambda v: (float(v)/dashboard_total)*100.0 if dashboard_total>0 else np.nan)

        show = df[["종목명","일자","매수가","매도가","수익률(%)","비중(%)"]].copy()
        try: show["일자"] = pd.to_datetime(show["일자"], errors="coerce").dt.date
        except: pass
        for col in ["매수가","매도가"]:
            show[col] = show[col].apply(lambda x: "" if pd.isna(x) else f"{float(x):,.0f}")
        for col in ["수익률(%)","비중(%)"]:
            show[col] = show[col].apply(lambda x: "" if pd.isna(x) else f"{float(x):,.2f}")

        st.dataframe(
            show,
            use_container_width=True,
            column_config={
                "종목명": st.column_config.TextColumn("종목명", width=240),
                "일자": st.column_config.DateColumn("일자", format="YYYY-MM-DD", width=140),
                "매수가": st.column_config.TextColumn("매수가", width=120),
                "매도가": st.column_config.TextColumn("매도가", width=120),
                "수익률(%)": st.column_config.TextColumn("수익률(%)", width=110),
                "비중(%)": st.column_config.TextColumn("비중(%)", width=110),
            }
        )
    else:
        st.info("해당 기간 매도 데이터가 없습니다.")

# ==============================
# Profit (기간별 조회 + 실현차익)
# ==============================
with T7:
    st.markdown("### 수익")
    preset = st.radio("기간 선택", ["1일","1주","1개월","6개월","1년","사용자 지정"], horizontal=True, index=2, key="pnl_range")
    today = date.today()
    delta_map = {"1일":1, "1주":7, "1개월":30, "6개월":182, "1년":365}
    if preset != "사용자 지정":
        p_start = today - timedelta(days=delta_map[preset]); p_end = today
        st.markdown('<div class="disabled-dates">', unsafe_allow_html=True)
        c1, c2 = st.columns(2)
        with c1: st.date_input("시작일", value=p_start, disabled=True, key="pnl_start_disabled")
        with c2: st.date_input("종료일", value=p_end, disabled=True, key="pnl_end_disabled")
        st.markdown('</div>', unsafe_allow_html=True)
    else:
        c1, c2 = st.columns(2)
        with c1: p_start = st.date_input("시작일", value=today - timedelta(days=30), key="pnl_start")
        with c2: p_end   = st.date_input("종료일", value=today, key="pnl_end")

    inv_df = list_investors()
    inv_choices = ["전체"]
    inv_map = {"전체": None}
    if not inv_df.empty:
        for _, row in inv_df.iterrows():
            name = row.get("name")
            if not isinstance(name, str):
                continue
            inv_choices.append(name)
            inv_map[name] = int(row.get("id"))
    selected_inv = st.selectbox("투자자", options=inv_choices, index=0)
    selected_inv_id = inv_map.get(selected_inv)

    pnl_query = """
      SELECT rp.investor_id, inv.name AS 투자자, rp.ccy AS 통화, rp.amount AS 차익
      FROM realized_pnl rp
      JOIN investors inv ON inv.id = rp.investor_id
      JOIN trades t ON t.id = rp.trade_id
      WHERE date(t.dt) BETWEEN date(?) AND date(?)
    """
    pnl_params: List = [p_start.isoformat(), p_end.isoformat()]
    if selected_inv_id is not None:
        pnl_query += " AND rp.investor_id = ?"
        pnl_params.append(selected_inv_id)
    pnl_query += " ORDER BY date(t.dt) DESC, rp.investor_id"
    pnl = load_df(pnl_query, params=tuple(pnl_params))

    div_query = """
      SELECT inv.name AS 투자자, cf.ccy AS 통화,
             SUM(CASE
                     WHEN cf.type IN ('DIVIDEND','MGMT_FEE_IN') THEN cf.amount
                     WHEN cf.type = 'MGMT_FEE_OUT' THEN -cf.amount
                     ELSE 0
                 END) AS dividend_income
      FROM cash_flows cf
      JOIN investors inv ON inv.id = cf.investor_id
      WHERE cf.source = 'DIVIDEND'
        AND date(cf.dt) BETWEEN date(?) AND date(?)
    """
    div_params: List = [p_start.isoformat(), p_end.isoformat()]
    if selected_inv_id is not None:
        div_query += " AND cf.investor_id = ?"
        div_params.append(selected_inv_id)
    div_query += " GROUP BY inv.name, cf.ccy"
    div_df_raw = load_df(div_query, params=tuple(div_params))
    div_df = (div_df_raw.rename(columns={"dividend_income": "배당 수익"})
              if not div_df_raw.empty else pd.DataFrame(columns=["투자자", "통화", "배당 수익"]))

    agg_inv = (pnl.groupby(["투자자", "통화"], as_index=False)["차익"].sum()
               if not pnl.empty else pd.DataFrame(columns=["투자자", "통화", "차익"]))

    combined = pd.merge(
        agg_inv,
        div_df,
        on=["투자자", "통화"],
        how="outer"
    )

    if combined.empty:
        st.info("해당 기간 수익 데이터가 없습니다.")
    else:
        if "차익" not in combined.columns:
            combined["차익"] = 0.0
        if "배당 수익" not in combined.columns:
            combined["배당 수익"] = 0.0
        combined[["차익", "배당 수익"]] = combined[["차익", "배당 수익"]].fillna(0.0)
        show_inv = combined.sort_values(["투자자", "통화"]).reset_index(drop=True)
        for col in ["차익", "배당 수익"]:
            show_inv[col] = show_inv.apply(lambda r: fmt_by_ccy(r[col], r["통화"], "amount"), axis=1)
        st.markdown("#### 투자자별 실현 차익")
        st.dataframe(
            show_inv,
            use_container_width=True,
            column_config={
                "투자자": st.column_config.TextColumn("투자자", width=200),
                "통화": st.column_config.TextColumn("통화", width=80),
                "차익": st.column_config.TextColumn("차익", width=160),
                "배당 수익": st.column_config.TextColumn("배당 수익", width=160),
            },
        )

# ==============================
# Admin / Delete
# ==============================
def js_delete_key(trigger_btn_id: str):
    components.html(f"""
        <script>
          const sendClick = () => {{
            const btns = window.parent.document.querySelectorAll('button');
            for (const b of btns) {{
              if ((b.innerText.trim?.() ?? b.innerText).includes('{trigger_btn_id}')) {{ b.click(); break; }}
            }}
          }};
          window.addEventListener('keydown', (e) => {{
            if (e.key === 'Delete') {{ sendClick(); }}
          }});
        </script>
    """, height=0)

def delete_cash_flows(ids: List[int]) -> int:
    if not ids: return 0
    with get_conn() as conn:
        cur = conn.cursor()
        cur.execute(f"DELETE FROM cash_flows WHERE id IN ({','.join('?'*len(ids))})", ids)
        conn.commit()
        return cur.rowcount

def delete_investor_trades(ids: List[int]) -> int:
    if not ids: return 0
    with get_conn() as conn:
        cur = conn.cursor()
        cur.execute(f"DELETE FROM investor_trades WHERE id IN ({','.join('?'*len(ids))})", ids)
        cur.execute("DELETE FROM trades WHERE id NOT IN (SELECT DISTINCT trade_id FROM investor_trades)")
        cur.execute("DELETE FROM realized_pnl WHERE trade_id NOT IN (SELECT id FROM trades)")
        conn.commit()
    rebuild_trade_effects(from_dt=None)
    return len(ids)

def delete_dividends(ids: List[int]) -> int:
    if not ids: return 0
    with get_conn() as conn:
        cur = conn.cursor()
        cur.execute(f"DELETE FROM dividends WHERE id IN ({','.join('?'*len(ids))})", ids)
        # 배당 삭제 → 배당 유래 현금흐름 제거
        cur.execute("DELETE FROM cash_flows WHERE source='DIVIDEND'")
        conn.commit()
    return len(ids)

def delete_investors_ids(ids: List[int]) -> int:
    if not ids: return 0
    op_id = get_investor_id_by_name(OPERATOR_NAME)
    ids2 = [i for i in ids if i != op_id]
    if not ids2: return 0
    with get_conn() as conn:
        cur = conn.cursor()
        cur.execute(f"DELETE FROM investors WHERE id IN ({','.join('?'*len(ids2))})", ids2)
        conn.commit()
        return cur.rowcount

with T8:
    if st.button("← 나가기 (대시보드)"):
        components.html("<script>Array.from(window.parent.document.querySelectorAll('button[role=tab]')).find(b=>b.innerText.includes('대시보드'))?.click()</script>", height=0)

    st.markdown("### 데이터 삭제/ 초기화")
    tabA, tabB, tabC, tabD = st.tabs(["입출금", "투자자별 거래", "배당", "투자자"])

    def grid_with_delete(df: pd.DataFrame, id_col: str, delete_cb, title: str, key_prefix: str):
        st.markdown(f"#### {title}")
        if df.empty:
            st.info("데이터가 없습니다."); return
        view = df.copy()
        sel_col = "선택"
        view.insert(0, sel_col, False)
        ed = st.data_editor(
            view,
            key=f"{key_prefix}_grid",
            height=360,
            use_container_width=True,
            hide_index=True,
            column_config={ sel_col: st.column_config.CheckboxColumn(sel_col, help="삭제할 행 체크") },
            disabled=[c for c in view.columns if c != sel_col],
        )
        ids = []
        if isinstance(ed, pd.DataFrame) and id_col in ed.columns:
            ids = ed[ed[sel_col] == True][id_col].tolist()
        c1, c2, _ = st.columns([1,1,6])
        with c1:
            click = st.button("선택 삭제(Delete)", key=f"{key_prefix}_delete", disabled=(len(ids)==0))
        with c2:
            if st.button("새로고침", key=f"{key_prefix}_reload"): _rr()
        hidden_label = f"__{key_prefix}_DEL_TRIGGER__"
        hidden_fire = st.button(hidden_label, key=f"{key_prefix}_del_hidden", disabled=(len(ids)==0))
        js_delete_key(hidden_label)
        if click or hidden_fire:
            if not ids:
                st.warning("삭제할 행을 선택하세요.")
            else:
                cnt = delete_cb(ids)
                prefee_map_all.clear(); investor_positions.clear(); investor_balances.clear(); load_df.clear()
                st.success(f"{cnt}건 삭제 완료"); _rr()

    with tabA:
        df = load_df("""
          SELECT cf.id as id, cf.dt as 일자, inv.name as 투자자, cf.ccy as 통화, cf.type as 유형,
                 cf.amount as 금액, cf.note as 비고, cf.source as 출처
          FROM cash_flows cf
          JOIN investors inv ON inv.id=cf.investor_id
          WHERE cf.source != 'TRADE'
          ORDER BY date(cf.dt) DESC, cf.id DESC LIMIT 1000
        """)
        grid_with_delete(df, "id", delete_cash_flows, "입출금 원장(삭제 가능, 매수/매도 생성분 제외)", "cf")

    with tabB:
        st.markdown("##### 기간별 삭제")
        col_d1, col_d2, col_d3 = st.columns([1,1,1])
        with col_d1: d_start = st.date_input("시작일", value=date.today() - timedelta(days=30), key="bulk_del_start")
        with col_d2: d_end   = st.date_input("종료일", value=date.today(), key="bulk_del_end")
        with col_d3:
            if st.button("기간 내 거래 삭제", key="bulk_del_btn"):
                with get_conn() as conn:
                    cur = conn.cursor()
                    tids = pd.read_sql_query("""
                        SELECT id FROM trades WHERE date(dt) BETWEEN date(?) AND date(?)
                    """, conn, params=(d_start.isoformat(), d_end.isoformat()))
                    if not tids.empty:
                        ids_list = tids["id"].tolist()
                        cur.execute(f"DELETE FROM investor_trades WHERE trade_id IN ({','.join('?'*len(ids_list))})", ids_list)
                        cur.execute("DELETE FROM trades WHERE id NOT IN (SELECT DISTINCT trade_id FROM investor_trades)")
                        cur.execute("DELETE FROM realized_pnl WHERE trade_id NOT IN (SELECT id FROM trades)")
                        conn.commit()
                    rebuild_trade_effects(from_dt=None)
                prefee_map_all.clear(); investor_positions.clear(); investor_balances.clear(); load_df.clear()
                st.success("기간 내 거래 삭제 완료"); _rr()

        df = load_df("""
          SELECT it.id as id, t.dt as 일자, inv.name as 투자자, it.symbol as 종목, it.ccy as 통화,
                 it.side as 매수매도, it.qty as 수량, it.price as 단가, (it.qty*it.price) as 금액, it.note as 비고
          FROM investor_trades it
          JOIN trades t ON t.id = it.trade_id
          JOIN investors inv ON inv.id = it.investor_id
          ORDER BY date(t.dt) DESC, it.id DESC LIMIT 1000
        """)
        grid_with_delete(df, "id", delete_investor_trades, "투자자별 거래(삭제 가능)", "it")

    with tabC:
        df = load_df("""
          SELECT id, dt as 거래일, record_dt as 배당락일, symbol as 종목, ccy as 통화, total_amount as 총액, note as 비고
          FROM dividends
          ORDER BY id DESC LIMIT 1000
        """)
        grid_with_delete(df, "id", delete_dividends, "배당(삭제 가능)", "dv")

    with tabD:
        df = load_df("SELECT id, name as 투자자, created_at as 생성일 FROM investors ORDER BY id DESC")
        grid_with_delete(df, "id", delete_investors_ids, "투자자(삭제 가능)", "iv")<|MERGE_RESOLUTION|>--- conflicted
+++ resolved
@@ -787,11 +787,7 @@
             sel_name_ind = st.selectbox("개별 투자자", inv_all_df["name"].tolist(), key="order_ind_name")
 
         # SELL/EDIT 외 모드에서도 체크박스는 노출하되 BUY에서는 안내 처리
-<<<<<<< HEAD
-        is_sell_like = (side == "SELL")
-=======
         is_sell_like = (side in ("SELL", "EDIT"))
->>>>>>> ca2c514f
         if side == "BUY" and st.session_state.get("sell_all", False):
             st.warning("매수 주문이라 이용 불가능합니다.")
             st.session_state["sell_all"] = False
