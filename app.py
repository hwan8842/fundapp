import streamlit as st
import streamlit.components.v1 as components
import sqlite3
import pandas as pd
from datetime import datetime, date, timedelta
from typing import Any, Dict, List, Tuple, Optional
import json, math, time
import numpy as np
import altair as alt

# ==============================
# Globals & Constants
# ==============================
DB_PATH = "fundops.db"
OPERATOR_NAME = "조석환"
SUPPORTED_CCY = ["KRW", "USD"]
USD_KRW = 1400.0

st.set_page_config(page_title="FundOps", layout="wide")

# ==============================
# Global Styles (all buttons white)
# ==============================
st.markdown("""
<style>
  :root{ --header-h:60px; --tabbar-h:64px; --page-pad:16px; }
  header[data-testid="stHeader"]{
    position:fixed; top:0; left:0; right:0; z-index:100; height:var(--header-h);
    backdrop-filter: blur(4px); background: rgba(255,255,255,.85);
    border-bottom:1px solid #e5e7eb;
  }
  .block-container{ padding-top: calc(var(--header-h) + var(--tabbar-h) + var(--page-pad)) !important; padding-bottom:1.25rem;}
  div[role="tablist"]{
    position:fixed; top:var(--header-h); left:0; right:0; z-index:95;
    display:flex; gap:10px; padding:10px 12px; background:#fff; border-bottom:1px solid #e5e7eb; overflow-x:auto; scrollbar-width:thin;
    justify-content:center;
  }
  button[role="tab"]{
    padding:14px 22px; min-height:52px; border-radius:12px; border:1px solid #e5e7eb;
    background:#f9fafb; color:#111827; font-size:1.06rem; font-weight:700; letter-spacing:.2px; white-space:nowrap;
  }
  button[role="tab"]:hover{ background:#f3f4f6;}
  button[role="tab"][aria-selected="true"]{ background:#0f172a; color:#fff; border-color:#0f172a; box-shadow:0 2px 8px rgba(0,0,0,.08);}
  .stTextInput input, .stNumberInput input, .stDateInput input{ min-height:46px; font-size:1.02rem;}
  .stButton button{ min-height:46px; font-size:1.02rem; padding:10px 18px; font-weight:700; background:white !important; color:#111 !important; border:1px solid #e5e7eb !important;}
  .stButton button:hover{ background:#f9fafb !important; }
  .disabled-dates label, .disabled-dates input{ color:#9ca3af !important; }
  .card { border:1px solid #e5e7eb; border-radius:12px; padding:16px; background:#fff; }
</style>
""", unsafe_allow_html=True)

# ==============================
# Small Utilities
# ==============================
def _rr():
    try: st.rerun()
    except Exception:
        try: st.experimental_rerun()
        except Exception: pass

@st.cache_resource(show_spinner=False)
def _db_pragmas() -> Dict[str, str]:
    return {
        "journal_mode": "WAL",
        "synchronous": "NORMAL",
        "busy_timeout": "5000",
        "foreign_keys": "ON",
        "cache_size": "-20000",
        "temp_store": "MEMORY",
    }

def get_conn():
    conn = sqlite3.connect(DB_PATH, timeout=30.0, check_same_thread=False, isolation_level=None)
    try:
        pragmas = _db_pragmas()
        conn.execute(f"PRAGMA journal_mode={pragmas['journal_mode']}")
        conn.execute(f"PRAGMA synchronous={pragmas['synchronous']}")
        conn.execute(f"PRAGMA busy_timeout={pragmas['busy_timeout']}")
        conn.execute(f"PRAGMA foreign_keys={pragmas['foreign_keys']}")
        conn.execute(f"PRAGMA cache_size={pragmas['cache_size']}")
        conn.execute(f"PRAGMA temp_store={pragmas['temp_store']}")
    except Exception:
        pass
    return conn

def _to_float_safe(v):
    try: return float(str(v).replace(",","").strip())
    except: return 0.0

def truncate_amount(amount: float, ccy: str) -> float:
    amount = _to_float_safe(amount)
    if ccy == "KRW":
        return math.floor((amount or 0.0) * 100) / 100.0
    return round((amount or 0.0), 2)

def fmt_qty_2(val) -> str:
    try: return f"{float(val):,.2f}"
    except: return f"{val}"

def fmt_by_ccy(val, ccy: str, kind: str) -> str:
    if val is None or (isinstance(val, float) and pd.isna(val)): return ""
    if kind == "qty": return fmt_qty_2(val)
    if ccy == "KRW": return f"{float(val):,.0f}"
    return f"{float(val):,.2f}"

def apply_row_ccy_format(df: pd.DataFrame, ccy_col: str, qty_cols: List[str], price_cols: List[str], amount_cols: List[str]):
    if df.empty or ccy_col not in df.columns: return df
    out = df.copy()
    for ccy_v, idx in out.groupby(ccy_col).groups.items():
        if qty_cols:
            for c in qty_cols:
                if c in out.columns:
                    out.loc[idx, c] = out.loc[idx, c].map(lambda v: fmt_by_ccy(v, ccy_v, "qty"))
        if price_cols:
            for c in price_cols:
                if c in out.columns:
                    out.loc[idx, c] = out.loc[idx, c].map(lambda v: fmt_by_ccy(v, ccy_v, "price"))
        if amount_cols:
            for c in amount_cols:
                if c in out.columns:
                    out.loc[idx, c] = out.loc[idx, c].map(lambda v: fmt_by_ccy(v, ccy_v, "amount"))
    return out

# ==============================
# DB Bootstrapping
# ==============================
def init_db():
    with get_conn() as conn:
        cur = conn.cursor()
        cur.executescript("""
        CREATE TABLE IF NOT EXISTS investors(
            id INTEGER PRIMARY KEY AUTOINCREMENT,
            name TEXT UNIQUE NOT NULL,
            created_at TEXT NOT NULL
        );
        CREATE TABLE IF NOT EXISTS cash_flows(
            id INTEGER PRIMARY KEY AUTOINCREMENT,
            investor_id INTEGER NOT NULL,
            dt TEXT NOT NULL,
            ccy TEXT NOT NULL,
            type TEXT NOT NULL,
            amount REAL NOT NULL,
            note TEXT,
            source TEXT DEFAULT 'MANUAL',
            dividend_id INTEGER,
            FOREIGN KEY(investor_id) REFERENCES investors(id) ON DELETE CASCADE,
            FOREIGN KEY(dividend_id) REFERENCES dividends(id) ON DELETE SET NULL
        );
        CREATE TABLE IF NOT EXISTS trades(
            id INTEGER PRIMARY KEY AUTOINCREMENT,
            dt TEXT NOT NULL,
            symbol TEXT NOT NULL,
            ccy TEXT NOT NULL,
            side TEXT NOT NULL,
            qty REAL NOT NULL,
            price REAL NOT NULL,
            fee REAL NOT NULL DEFAULT 0,
            override_json TEXT,
            note TEXT
        );
        CREATE TABLE IF NOT EXISTS investor_trades(
            id INTEGER PRIMARY KEY AUTOINCREMENT,
            trade_id INTEGER NOT NULL,
            investor_id INTEGER NOT NULL,
            symbol TEXT NOT NULL,
            ccy TEXT NOT NULL,
            side TEXT NOT NULL,
            qty REAL NOT NULL,
            price REAL NOT NULL,
            fee REAL NOT NULL DEFAULT 0,
            note TEXT,
            is_edit INTEGER NOT NULL DEFAULT 0,
            FOREIGN KEY(trade_id) REFERENCES trades(id) ON DELETE CASCADE,
            FOREIGN KEY(investor_id) REFERENCES investors(id) ON DELETE CASCADE
        );
        CREATE TABLE IF NOT EXISTS dividends(
            id INTEGER PRIMARY KEY AUTOINCREMENT,
            dt TEXT NOT NULL,
            symbol TEXT NOT NULL,
            ccy TEXT NOT NULL,
            total_amount REAL NOT NULL,
            note TEXT,
            record_dt TEXT
        );
        CREATE TABLE IF NOT EXISTS realized_pnl(
            id INTEGER PRIMARY KEY AUTOINCREMENT,
            trade_id INTEGER NOT NULL,
            investor_id INTEGER NOT NULL,
            ccy TEXT NOT NULL,
            amount REAL NOT NULL,
            note TEXT,
            FOREIGN KEY(trade_id) REFERENCES trades(id) ON DELETE CASCADE,
            FOREIGN KEY(investor_id) REFERENCES investors(id) ON DELETE CASCADE
        );
        """)
        for alter in [
            "ALTER TABLE cash_flows ADD COLUMN source TEXT DEFAULT 'MANUAL'",
            "ALTER TABLE cash_flows ADD COLUMN dividend_id INTEGER",
            "ALTER TABLE dividends ADD COLUMN record_dt TEXT",
            "ALTER TABLE investor_trades ADD COLUMN is_edit INTEGER NOT NULL DEFAULT 0",
        ]:
            try: cur.execute(alter)
            except Exception: pass
        cur.executescript("""
        CREATE INDEX IF NOT EXISTS ix_trades_dt ON trades(dt);
        CREATE INDEX IF NOT EXISTS ix_invtrades_keys ON investor_trades(investor_id, symbol, ccy);
        CREATE INDEX IF NOT EXISTS ix_invtrades_trade ON investor_trades(trade_id);
        CREATE INDEX IF NOT EXISTS ix_cash_dt_ccy ON cash_flows(dt, ccy);
        CREATE INDEX IF NOT EXISTS ix_cash_investor_ccy ON cash_flows(investor_id, ccy);
        CREATE INDEX IF NOT EXISTS ix_cash_dividend ON cash_flows(dividend_id);
        CREATE INDEX IF NOT EXISTS ix_rp_trade_investor ON realized_pnl(trade_id, investor_id);
        """)
        conn.commit()

@st.cache_data(show_spinner=False)
def load_df(query: str, params: tuple = ()):
    with get_conn() as conn:
        return pd.read_sql_query(query, conn, params=params)

# ==============================
# Data Access Helpers
# ==============================
def get_investor_id_by_name(name: str):
    if not name: return None
    with get_conn() as conn:
        row = conn.execute("SELECT id FROM investors WHERE name=?", (name,)).fetchone()
        return int(row[0]) if row else None

@st.cache_data(show_spinner=False)
def list_investors() -> pd.DataFrame:
    return load_df("SELECT id, name, created_at FROM investors ORDER BY id")

def add_investor(name: str):
    name = (name or "").strip()
    if not name: return False
    with get_conn() as conn:
        try:
            conn.execute("INSERT INTO investors(name, created_at) VALUES (?,?)",(name, datetime.now().isoformat()))
            conn.commit()
        except sqlite3.IntegrityError:
            return False
    list_investors.clear()
    return True

def get_cash_asof(iid: int, ccy: str, asof: date) -> float:
    with get_conn() as conn:
        row = conn.execute("""
          SELECT COALESCE(SUM(CASE
            WHEN type IN ('DEPOSIT','DIVIDEND','MGMT_FEE_IN','DIVIDEND_ROUND_ADJ') THEN amount
            WHEN type IN ('WITHDRAW','MGMT_FEE_OUT') THEN -amount ELSE 0 END),0.0)
          FROM cash_flows
          WHERE investor_id=? AND ccy=? AND date(dt) <= date(?)
        """, (iid, ccy, asof.isoformat())).fetchone()
    return float(row[0] or 0.0)

def get_cash(iid: int, ccy: str) -> float:
    with get_conn() as conn:
        row = conn.execute("""
          SELECT COALESCE(SUM(CASE
            WHEN cf.type IN ('DEPOSIT','DIVIDEND','MGMT_FEE_IN','DIVIDEND_ROUND_ADJ') THEN cf.amount
            WHEN cf.type IN ('WITHDRAW','MGMT_FEE_OUT') THEN -cf.amount ELSE 0 END),0.0)
          FROM cash_flows cf WHERE investor_id=? AND ccy=?""", (iid, ccy)).fetchone()
    return float(row[0] or 0.0)

def get_position_qty(iid: int, symbol: str, ccy: str) -> float:
    with get_conn() as conn:
        row = conn.execute("""
          SELECT COALESCE(SUM(CASE WHEN side='BUY' THEN qty
                                   WHEN side='SELL' THEN -qty ELSE 0 END),0.0)
          FROM investor_trades WHERE investor_id=? AND symbol=? AND ccy=?""",
          (iid, symbol, ccy)).fetchone()
    return float(row[0] or 0.0)

def get_total_position_qty(symbol: str, ccy: str) -> float:
    with get_conn() as conn:
        row = conn.execute("""
          SELECT COALESCE(SUM(CASE WHEN side='BUY' THEN qty
                                   WHEN side='SELL' THEN -qty ELSE 0 END),0.0)
          FROM investor_trades WHERE symbol=? AND ccy=?""",
          (symbol, ccy)).fetchone()
    return float(row[0] or 0.0)

def add_cashflow_retry(investor_id: int, dt: date, ccy: str, type_: str, amount: float, note: str, source: str = "MANUAL"):
    amount = truncate_amount(amount, ccy)
    for i in range(5):
        try:
            with get_conn() as conn:
                conn.execute(
                    "INSERT INTO cash_flows(investor_id, dt, ccy, type, amount, note, source) VALUES (?,?,?,?,?,?,?)",
                    (investor_id, dt.isoformat(), ccy, type_, amount, note, source)
                )
                conn.commit()
            return
        except sqlite3.OperationalError as e:
            if "locked" in str(e).lower() and i < 4:
                time.sleep(0.3*(i+1)); continue
            raise

def record_trade(side: str, dt: date, symbol: str, ccy: str, total_qty: float, price: float,
                 alloc_amounts: Optional[Dict[int, float]], note: str = "", edit_mode: bool = False,
                 alloc_qtys: Optional[Dict[int, float]] = None):
    """
    alloc_amounts: 투자자별 '금액' 매핑(단가*수량). BUY/SELL 공통 사용
      - BUY: investor_trades.qty = alloc_amount/price, cash_flows WITHDRAW 금액 = alloc_amount
      - SELL: investor_trades.qty = alloc_amount/price, 현금흐름/수수료는 rebuild에서 계산(정책 반영)

    alloc_qtys: 투자자별 실주식수 매핑(선택). 제공 시 rounding 오류 없이 investor_trades.qty에 사용.
    """
    with get_conn() as conn:
        conn.execute("PRAGMA busy_timeout=5000")
        cur = conn.cursor()
        cur.execute("""
          INSERT INTO trades(dt, symbol, ccy, side, qty, price, fee, override_json, note)
          VALUES (?,?,?,?,?,?,?,?,?)
        """, (dt.isoformat(), symbol, ccy, side, total_qty, price, 0.0, json.dumps(alloc_amounts or {}), note))
        trade_id = cur.lastrowid

        qty_alloc_pairs: List[Tuple[int, float]] = []
        if alloc_qtys:
            for iid, q in alloc_qtys.items():
                if q is None: continue
                qf = float(q)
                if abs(qf) <= 1e-12:
                    continue
                qty_alloc_pairs.append((iid, qf))
        elif alloc_amounts:
            for iid, amt in alloc_amounts.items():
                if amt is None: continue
                amt_f = float(amt)
                if abs(amt_f) <= 1e-12:
                    continue
                q = (amt_f / float(price)) if price != 0 else 0.0
                qty_alloc_pairs.append((iid, q))

        if qty_alloc_pairs:
            qty_sum = sum(q for _, q in qty_alloc_pairs)
            diff = float(total_qty) - float(qty_sum)
            if abs(diff) > 1e-8:
                last_iid, last_q = qty_alloc_pairs[-1]
                qty_alloc_pairs[-1] = (last_iid, last_q + diff)

            batch = [
                (trade_id, iid, symbol, ccy, side, q, price, 0.0, note, 1 if edit_mode else 0)
                for iid, q in qty_alloc_pairs
            ]

            cur.executemany("""
              INSERT INTO investor_trades(trade_id, investor_id, symbol, ccy, side, qty, price, fee, note, is_edit)
              VALUES (?,?,?,?,?,?,?,?,?,?)
            """, batch)
        conn.commit()
    rebuild_trade_effects(from_dt=dt.isoformat())

def rebuild_trade_effects(from_dt: Optional[str] = None):
    """
    SELL 정책(최종):
      - 투자자별 proceeds = qty*px 를 DEPOSIT.
      - profit = proceeds − avg*qty (손익). profit>0 인 경우에만 수익의 10%를 MGMT_FEE_OUT.
      - 운용자(조석환)는 모든 투자자 fee의 합계를 MGMT_FEE_IN.
      - EDIT 행은 현금흐름/손익 미기록(포지션만 반영).
    """
    with get_conn() as conn:
        cur = conn.cursor()
        if from_dt is None:
            cur.execute("DELETE FROM cash_flows WHERE source='TRADE'")
            cur.execute("DELETE FROM realized_pnl")
            base_cut = None
        else:
            cur.execute("DELETE FROM cash_flows WHERE source='TRADE' AND date(dt) >= date(?)", (from_dt,))
            cur.execute("DELETE FROM realized_pnl WHERE trade_id IN (SELECT id FROM trades WHERE date(dt) >= date(?))", (from_dt,))
            base_cut = from_dt

        # 포지션 롤업 (컷 이전)
        pos_map: Dict[Tuple[int,str,str], Tuple[float,float]] = {}
        if base_cut:
            rows = pd.read_sql_query("""
                SELECT it.investor_id, it.symbol, it.ccy, it.side, it.qty, it.price, t.dt
                FROM investor_trades it
                JOIN trades t ON t.id = it.trade_id
                WHERE date(t.dt) < date(?)
                ORDER BY t.dt ASC, it.trade_id ASC, it.id ASC
            """, conn, params=(base_cut,))
            if not rows.empty:
                for _, r in rows.iterrows():
                    key = (int(r["investor_id"]), r["symbol"], r["ccy"])
                    qpos, avg = pos_map.get(key, (0.0, 0.0))
                    qtyf, prcf = float(r["qty"]), float(r["price"])
                    if r["side"] == "BUY":
                        total_cost = avg*qpos + prcf*qtyf
                        qpos += qtyf
                        avg = (total_cost/qpos) if qpos>1e-12 else 0.0
                    else:
                        qpos -= qtyf
                        if qpos < 1e-12: qpos, avg = 0.0, 0.0
                    pos_map[key] = (qpos, avg)

        trades = pd.read_sql_query(f"""
            SELECT t.id as trade_id, t.dt, t.symbol, t.ccy, t.side, t.price, t.override_json
            FROM trades t
            {"WHERE date(t.dt) >= date(?)" if base_cut else ""}
            ORDER BY date(t.dt) ASC, t.id ASC
        """, conn, params=((base_cut,) if base_cut else ()))
        ins_cf, ins_rp = [], []

        for _, trow in trades.iterrows():
            tid = int(trow["trade_id"])
            dtv, sym, ccy, side, px = trow["dt"], trow["symbol"], trow["ccy"], trow["side"], float(trow["price"])
            its = pd.read_sql_query("""
                SELECT investor_id, side, qty, price, is_edit
                FROM investor_trades
                WHERE trade_id=?
                ORDER BY id ASC
            """, conn, params=(tid,))
            if its.empty:
                continue

            trade_cf: List[Tuple[int, str, str, str, float, str, str]] = []

            # BUY: 예수금 인출(override_json의 금액 또는 qty*px)
            if side == "BUY":
                for _, it in its.iterrows():
                    iid = int(it["investor_id"]); qty = float(it["qty"]); is_edit = int(it["is_edit"]) == 1
                    key = (iid, sym, ccy)
                    qpos, avg = pos_map.get(key, (0.0, 0.0))
                    total_cost = avg*qpos + px*qty
                    qpos += qty
                    avg = (total_cost/qpos) if qpos>1e-12 else 0.0
                    pos_map[key] = (qpos, avg)

                    if not is_edit:
                        try:
                            alloc_map = json.loads(trow.get("override_json") or "{}")
                        except Exception:
                            alloc_map = {}
                        alloc_amt = None
                        if isinstance(alloc_map, dict):
                            if str(iid) in alloc_map: alloc_amt = _to_float_safe(alloc_map[str(iid)])
                            elif iid in alloc_map: alloc_amt = _to_float_safe(alloc_map[iid])
                        if alloc_amt is None:
                            alloc_amt = qty * px
                        trade_cf.append((iid, dtv, ccy, "WITHDRAW", truncate_amount(alloc_amt, ccy), f"BUY {sym}", "TRADE"))
                ins_cf.extend(trade_cf)
                continue

            # SELL/EDIT: per-investor proceeds deposit + 10% fee out (profit>0), operator fee in
            fee_sum = 0.0
            for _, it in its.iterrows():
                iid = int(it["investor_id"])
                qty = float(it["qty"])
                is_edit = int(it.get("is_edit", 0)) == 1

                key = (iid, sym, ccy)
                qpos, avg = pos_map.get(key, (0.0, 0.0))

                proceeds = truncate_amount(qty * px, ccy)           # 매도금액
                cost     = truncate_amount(avg * qty, ccy)          # 원가
                profit   = proceeds - cost                          # 수익(손실 가능)

                # 포지션 차감(EDIT도 포지션 반영)
                qpos -= qty
                if qpos < 1e-12: qpos, avg = 0.0, 0.0
                pos_map[key] = (qpos, avg)

                if is_edit:
                    # EDIT: 현금흐름/손익 기록하지 않음
                    continue

                # 투자자 DEPOSIT: 전체 매도금액(= cost + profit)
                if abs(proceeds) > 1e-12:
                    trade_cf.append((iid, dtv, ccy, "DEPOSIT", proceeds, f"SELL {sym}", "TRADE"))

                # 실현손익: 총 profit 기록(보고용)
                if abs(profit) > 1e-12:
                    ins_rp.append((tid, iid, ccy, truncate_amount(profit, ccy), f"실현손익 {sym}"))

                # 성과수수료(10%): 이익일 때만
                fee = truncate_amount(max(0.0, profit * 0.10), ccy)
                if fee > 0:
                    trade_cf.append((iid, dtv, ccy, "MGMT_FEE_OUT", fee, f"성과수수료 {sym}", "TRADE"))
                    fee_sum += fee

            # 운용자 수취: 모든 참여자 수익 10% 합계
            op_id = get_investor_id_by_name(OPERATOR_NAME)
            if op_id and fee_sum > 0:
                trade_cf.append((op_id, dtv, ccy, "MGMT_FEE_IN", truncate_amount(fee_sum, ccy), f"성과수수료 {sym}", "TRADE"))

            if trade_cf:
                # rounding drift 보정: 투자자 매도금액 합계가 기대치를 초과하면 운용자 입금 조정
                total_qty = float(its["qty"].sum())
                expected_total = truncate_amount(total_qty * px, ccy)
                actual_total = sum(row[4] for row in trade_cf if row[3] == "DEPOSIT")
                if actual_total - expected_total > 1e-8:
                    diff = actual_total - expected_total
                    op_idx = next((idx for idx, row in enumerate(trade_cf)
                                   if row[0] == op_id and row[3] == "MGMT_FEE_IN"), None)
                    if op_idx is not None and diff > 0:
                        op_row = list(trade_cf[op_idx])
                        reducible = min(diff, op_row[4])
                        new_amt = max(0.0, op_row[4] - reducible)
                        op_row[4] = truncate_amount(new_amt, ccy)
                        diff -= reducible
                        trade_cf[op_idx] = tuple(op_row)
                        if op_row[4] <= 1e-12:
                            trade_cf.pop(op_idx)
                    # diff가 남더라도 추가 조정 불필요 (운용자 입금 외에는 지침 없음)
                ins_cf.extend(trade_cf)

        # 일괄 반영
        with get_conn() as conn2:
            if ins_cf:
                conn2.executemany(
                    "INSERT INTO cash_flows(investor_id, dt, ccy, type, amount, note, source) VALUES (?,?,?,?,?,?,?)",
                    ins_cf
                )
            if ins_rp:
                conn2.executemany(
                    "INSERT INTO realized_pnl(trade_id, investor_id, ccy, amount, note) VALUES (?,?,?,?,?)",
                    ins_rp
                )

    invalidate_all_caches()

# ==============================
# Aggregations (Cached)
# ==============================
@st.cache_data(show_spinner=False)
def investor_positions() -> pd.DataFrame:
    with get_conn() as conn:
        trades = pd.read_sql_query("""
          SELECT it.investor_id, it.symbol, it.ccy, it.side, it.qty, it.price, t.dt
          FROM investor_trades it
          JOIN trades t ON t.id = it.trade_id
          ORDER BY it.investor_id, it.symbol, it.ccy, date(t.dt), it.trade_id, it.id
        """, conn)
        inv = pd.read_sql_query("SELECT id, name FROM investors", conn)

    if trades.empty:
        return pd.DataFrame(columns=["investor_id","name","symbol","ccy","qty","avg_px","cost_basis"])

    id2name = dict(inv.values)
    rows = []
    for (iid, sym, ccy), g in trades.groupby(["investor_id","symbol","ccy"]):
        qty_pos = 0.0; avg_cost = 0.0
        for _, r in g.iterrows():
            q, p = float(r["qty"]), float(r["price"])
            if r["side"] == "BUY":
                total_cost = avg_cost*qty_pos + p*q
                qty_pos += q
                avg_cost = (total_cost/qty_pos) if qty_pos>1e-12 else 0.0
            else:
                qty_pos -= q
                if qty_pos < 1e-12: qty_pos, avg_cost = 0.0, 0.0
        if qty_pos > 1e-12:
            rows.append({
                "investor_id": int(iid),
                "name": id2name.get(int(iid), ""),
                "symbol": sym,
                "ccy": ccy,
                "qty": qty_pos,
                "avg_px": avg_cost,
                "cost_basis": avg_cost*qty_pos
            })
    return pd.DataFrame(rows, columns=["investor_id","name","symbol","ccy","qty","avg_px","cost_basis"])

@st.cache_data(show_spinner=False)
def investor_balances(ccy: str = "KRW") -> pd.DataFrame:
    with get_conn() as conn:
        return pd.read_sql_query("""
          SELECT inv.name, inv.id as investor_id,
                 COALESCE(SUM(CASE
                   WHEN cf.type IN ('DEPOSIT','DIVIDEND','MGMT_FEE_IN','DIVIDEND_ROUND_ADJ') THEN cf.amount
                   WHEN cf.type IN ('WITHDRAW','MGMT_FEE_OUT') THEN -cf.amount ELSE 0 END), 0.0) as cash
          FROM investors inv
          LEFT JOIN cash_flows cf ON cf.investor_id = inv.id AND cf.ccy = ?
          GROUP BY inv.id, inv.name
          ORDER BY inv.name
        """, conn, params=(ccy,))

@st.cache_data(show_spinner=False)
def prefee_map_all() -> Dict[Tuple[int,int], float]:
    df = load_df("""
      SELECT it.trade_id, it.investor_id, it.symbol, it.ccy, it.side, it.qty, it.price, t.dt
      FROM investor_trades it
      JOIN trades t ON t.id = it.trade_id
      ORDER BY t.dt ASC, it.trade_id ASC, it.id ASC
    """)
    out: Dict[Tuple[int,int], float] = {}
    if df.empty: return out
    for (iid, sym, ccy), g in df.groupby(["investor_id","symbol","ccy"], sort=False):
        qty_pos = 0.0; avg_cost = 0.0
        for _, r in g.iterrows():
            out[(int(r["investor_id"]), int(r["trade_id"]))] = float(avg_cost)
            if r["side"] == "BUY":
                total_cost = avg_cost*qty_pos + float(r["price"])*float(r["qty"])
                qty_pos += float(r["qty"])
                avg_cost = (total_cost/qty_pos) if qty_pos>1e-12 else 0.0
            else:
                qty_pos -= float(r["qty"])
                if qty_pos < 1e-12: qty_pos, avg_cost = 0.0, 0.0
    return out


def invalidate_all_caches() -> None:
    """Invalidate frequently reused cached computations."""
    for fn in (prefee_map_all, investor_positions, investor_balances, load_df):
        try:
            fn.clear()
        except Exception:
            pass


def build_dividend_cashflows(
    dividend_id: int,
    deal_dt: date,
    symbol: str,
    ccy: str,
    total_amt: float,
    memo: str,
    pos_rec: pd.DataFrame,
    op_id: Optional[int],
) -> List[Tuple[int, str, str, str, float, str, str, int]]:
    if pos_rec.empty:
        return []

    total_qty = float(pos_rec["pos_qty"].sum())
    if total_qty <= 0:
        return []

    expected_total = truncate_amount(total_amt, ccy)
    rows: List[Dict[str, Any]] = []
    deposit_sum = 0.0
    fee_total = 0.0

    for rec in pos_rec.itertuples(index=False):
        iid = int(rec.investor_id)
        qty_share = float(rec.pos_qty)
        if qty_share <= 0:
            continue

        share = truncate_amount(total_amt * (qty_share / total_qty), ccy)
        if share != 0:
            rows.append(
                {
                    "investor_id": iid,
                    "type": "DIVIDEND",
                    "amount": share,
                    "note": memo,
                }
            )
            deposit_sum += share

        fee = truncate_amount(0.10 * share, ccy)
        if fee > 0:
            rows.append(
                {
                    "investor_id": iid,
                    "type": "MGMT_FEE_OUT",
                    "amount": fee,
                    "note": f"배당 성과수수료 {symbol}",
                }
            )
            fee_total += fee

    if op_id and fee_total > 0:
        rows.append(
            {
                "investor_id": op_id,
                "type": "MGMT_FEE_IN",
                "amount": truncate_amount(fee_total, ccy),
                "note": f"배당 성과수수료 합계 {symbol}",
            }
        )

    round_diff = truncate_amount(expected_total - deposit_sum, ccy)
    if op_id and abs(round_diff) > 1e-8:
        if round_diff > 0:
            rows.append(
                {
                    "investor_id": op_id,
                    "type": "DIVIDEND_ROUND_ADJ",
                    "amount": truncate_amount(round_diff, ccy),
                    "note": f"배당 반올림 조정 {symbol}",
                }
            )
        else:
            diff = -round_diff
            fee_idx = next(
                (
                    idx
                    for idx, item in enumerate(rows)
                    if item["investor_id"] == op_id and item["type"] == "MGMT_FEE_IN"
                ),
                None,
            )
            if fee_idx is not None:
                reducible = min(diff, rows[fee_idx]["amount"])
                new_amt = truncate_amount(rows[fee_idx]["amount"] - reducible, ccy)
                diff -= reducible
                if new_amt <= 1e-12:
                    rows.pop(fee_idx)
                else:
                    rows[fee_idx]["amount"] = new_amt
            if diff > 1e-8:
                rows.append(
                    {
                        "investor_id": op_id,
                        "type": "DIVIDEND_ROUND_ADJ",
                        "amount": truncate_amount(-diff, ccy),
                        "note": f"배당 반올림 조정 {symbol}",
                    }
                )

    out_rows = [
        (
            row["investor_id"],
            deal_dt.isoformat(),
            ccy,
            row["type"],
            row["amount"],
            row["note"],
            "DIVIDEND",
            dividend_id,
        )
        for row in rows
        if abs(row["amount"]) > 1e-12
    ]
    return out_rows


def summarize_dividend_history(div_meta: pd.DataFrame, cf_recent: pd.DataFrame) -> pd.DataFrame:
    if div_meta.empty or cf_recent.empty:
        return pd.DataFrame()

    cf_recent = cf_recent.copy()
    cf_recent["note"] = cf_recent["note"].fillna("")
    records: List[Dict[str, Any]] = []

    for div in div_meta.itertuples(index=False):
        div_rows = cf_recent[cf_recent["dividend_id"] == div.id]

        if div_rows.empty:
            base_mask = (
                (cf_recent["dividend_id"].isna())
                & (cf_recent["dt"] == div.dt)
                & (cf_recent["통화"] == div.ccy)
            )
            candidate_rows = cf_recent[base_mask]

            if div.note:
                note_mask = (candidate_rows["type"] == "DIVIDEND") & (candidate_rows["note"] == div.note)
            else:
                note_mask = candidate_rows["type"] == "DIVIDEND"

            if div.symbol:
                extra_mask = candidate_rows["note"].str.contains(div.symbol, regex=False)
            else:
                extra_mask = pd.Series(False, index=candidate_rows.index)

            div_rows = candidate_rows[note_mask | extra_mask]

        if div_rows.empty:
            continue

        for iid, grp in div_rows.groupby("investor_id"):
            investor_name = grp["투자자"].iloc[0]
            base_amt = truncate_amount(
                float(grp.loc[grp["type"] == "DIVIDEND", "amount"].sum()),
                div.ccy,
            )
            fee_out = truncate_amount(
                float(grp.loc[grp["type"] == "MGMT_FEE_OUT", "amount"].sum()),
                div.ccy,
            )
            fee_in = truncate_amount(
                float(grp.loc[grp["type"] == "MGMT_FEE_IN", "amount"].sum()),
                div.ccy,
            )
            round_adj = truncate_amount(
                float(grp.loc[grp["type"] == "DIVIDEND_ROUND_ADJ", "amount"].sum()),
                div.ccy,
            )

            if investor_name == OPERATOR_NAME:
                net_amt = truncate_amount(base_amt - fee_out + fee_in - round_adj, div.ccy)
            else:
                net_amt = truncate_amount(base_amt - fee_out, div.ccy)

            records.append(
                {
                    "일자": div.dt,
                    "종목": div.symbol,
                    "투자자": investor_name,
                    "통화": div.ccy,
                    "원배당금액": base_amt if base_amt != 0 else 0.0,
                    "운용자수수료": fee_out if fee_out != 0 else 0.0,
                    "운용수수료총액": fee_in if fee_in != 0 else 0.0,
                    "반올림조정": round_adj if round_adj != 0 else 0.0,
                    "순지급금액": net_amt,
                    "비고": div.note or "",
                }
            )

    if not records:
        return pd.DataFrame()

    out_df = pd.DataFrame(records)
    out_df.sort_values(["일자", "종목", "투자자"], ascending=[False, True, True], inplace=True)
    return out_df

# ==============================
# App Boot
# ==============================
init_db()
if get_investor_id_by_name(OPERATOR_NAME) is None:
    add_investor(OPERATOR_NAME)

T1, T2, T3, T4, T5, T6, T7, T8 = st.tabs([
    "대시보드", "입출금", "주문", "투자자별 잔고", "배당", "매도 공지용", "수익", "⚙️"
])

# ==============================
# Dashboard
# ==============================
with T1:
    st.subheader("요약")
    krw_df = investor_balances("KRW"); usd_df = investor_balances("USD")
    krw_cash = float(krw_df["cash"].sum() if not krw_df.empty else 0.0)
    usd_cash = float(usd_df["cash"].sum() if not usd_df.empty else 0.0)

    pos_all = investor_positions()
    inv_sum_ccy = pos_all.groupby("ccy")["cost_basis"].sum() if not pos_all.empty else pd.Series(dtype=float)
    krw_invest = float(inv_sum_ccy.get("KRW", 0.0))
    usd_invest = float(inv_sum_ccy.get("USD", 0.0))

    total_cash_k = krw_cash + usd_cash*USD_KRW
    total_invest_k = krw_invest + usd_invest*USD_KRW

    c1, c2, c3 = st.columns(3)
    c1.metric("총 현금", f"{total_cash_k:,.0f}")
    c2.metric("총 투자원가", f"{total_invest_k:,.0f}")
    c3.metric("총합", f"{(total_cash_k+total_invest_k):,.0f}")

    chart_df = pd.DataFrame([{"구분":"현금","금액": total_cash_k},{"구분":"투자원가","금액": total_invest_k}])
    st.markdown("#### 현금/투자 비중")
    pie = alt.Chart(chart_df).mark_arc(outerRadius=120, innerRadius=40).encode(
        theta=alt.Theta('금액:Q'),
        color=alt.Color('구분:N', title=None),
        tooltip=[alt.Tooltip('구분:N'), alt.Tooltip('금액:Q', format=',.0f')]
    ).properties(height=320, width=360)
    st.altair_chart(pie, use_container_width=False)
    st.caption("현금보유비중")

# ==============================
# Cash I/O
# ==============================
with T2:
    st.markdown("### 입출금")
    with st.form("cash_io"):
        inv_names = list_investors()["name"].tolist()
        sel_name = st.selectbox("투자자", inv_names)
        cA, cB = st.columns(2)
        with cA: sel_ccy = st.radio("통화", SUPPORTED_CCY, horizontal=True, key="cash_ccy")
        with cB: io_kor = st.radio("유형", ["입금", "출금"], horizontal=True, key="cash_type")
        io_type = "DEPOSIT" if io_kor == "입금" else "WITHDRAW"
        cD, cE = st.columns(2)
        with cD: dt_cf = st.date_input("입출금 일자", value=date.today(), key="cash_dt")
        with cE: amt_txt = st.text_input("금액", "0")
        amt = _to_float_safe(amt_txt)
        with st.expander("추가 옵션", expanded=False):
            note = st.text_input("비고(선택)", "")
        ok = st.form_submit_button("기록")
        if ok:
            iid = get_investor_id_by_name(sel_name)
            add_cashflow_retry(iid, dt_cf, sel_ccy, io_type, amt, note if 'note' in locals() else "", source="MANUAL")
            invalidate_all_caches()
            st.success("기록 완료"); _rr()

    st.markdown("### 최근입출금")
    cf_view = load_df("""
        SELECT cf.id,
               cf.dt   AS 일자,
               inv.name AS 투자자,
               cf.ccy  AS 통화,
               cf.type AS 유형,
               cf.amount AS 금액,
               cf.note AS 비고,
               cf.source AS 출처
        FROM cash_flows cf
        JOIN investors inv ON inv.id = cf.investor_id
        WHERE cf.source != 'TRADE'
        ORDER BY date(cf.dt) DESC, cf.id DESC
        LIMIT 200
    """)
    if cf_view.empty:
        st.info("데이터가 없습니다.")
    else:
        cf_view = cf_view.set_index("id")
        show_cols = ["일자","투자자","통화","유형","금액","비고"]
        cf_fmt = apply_row_ccy_format(cf_view.copy(), "통화", [], [], ["금액"])
        try: cf_fmt["일자"] = pd.to_datetime(cf_fmt["일자"], errors="coerce").dt.date
        except: pass
        disabled_cols = [c for c in show_cols if c not in ["일자","통화","유형","금액","비고"]]
        edited = st.data_editor(
            cf_fmt[show_cols],
            key="cash_recent_editor",
            hide_index=True,
            use_container_width=True,
            disabled=disabled_cols,
            column_config={
                "일자": st.column_config.DateColumn("일자", format="YYYY-MM-DD", width=160),
                "투자자": st.column_config.TextColumn("투자자", width=180),
                "통화": st.column_config.TextColumn("통화", width=72),
                "유형": st.column_config.TextColumn("유형", width=96),
                "금액": st.column_config.TextColumn("금액", width=140),
                "비고": st.column_config.TextColumn("비고", width=800),
            }
        )
        c1, c2 = st.columns([1,1])
        with c1:
            if st.button("변경 저장", key="cash_recent_save"):
                before = cf_view.copy()
                after = edited.copy()
                after["amount"] = after["금액"].apply(_to_float_safe)
                def _to_iso(d):
                    if pd.isna(d): return None
                    if isinstance(d, (datetime, pd.Timestamp)): return d.date().isoformat()
                    if isinstance(d, date): return d.isoformat()
                    try: return pd.to_datetime(d).date().isoformat()
                    except: return None
                after["dt"] = after["일자"].apply(_to_iso)
                after["ccy"] = after["통화"]; after["type"] = after["유형"]; after["note"] = after["비고"]
                up_cols = ["dt","ccy","type","amount","note"]
                before_up = before.assign(
                    dt=pd.to_datetime(before["일자"], errors="coerce").dt.date.astype("string"),
                    ccy=before["통화"], type=before["유형"], amount=before["금액"], note=before["비고"]
                )[up_cols]
                after_up = after[up_cols]
                changed_ids = []
                for rid in after_up.index.intersection(before_up.index):
                    if any(str(before_up.at[rid, c]) != str(after_up.at[rid, c]) for c in up_cols):
                        changed_ids.append(rid)
                if changed_ids:
                    with get_conn() as conn:
                        cur = conn.cursor()
                        for rid in changed_ids:
                            row = after_up.loc[rid]
                            cur.execute("UPDATE cash_flows SET dt=?, ccy=?, type=?, amount=?, note=? WHERE id=?",
                                        (row["dt"], row["ccy"], row["type"], float(row["amount"]), row["note"], int(rid)))
                        conn.commit()
                    invalidate_all_caches()
                    st.success(f"{len(changed_ids)}건 저장 완료"); _rr()
                else:
                    st.info("변경사항이 없습니다.")
        with c2:
            if st.button("새로고침", key="cash_recent_reload"): _rr()

# ==============================
# Orders (금액 기반, 100% 매도)
# ==============================
def _alloc_by_weights(total: float, weights: Dict[int, float]) -> Dict[int, float]:
    if total <= 0 or not weights: return {}
    s = sum(w for w in weights.values() if w > 0)
    if s <= 0: return {}
    raw = {iid: total * (w / s) for iid, w in weights.items()}
    diff = total - sum(raw.values())
    if abs(diff) > 1e-8:
        k = max(raw, key=lambda x: raw[x])
        raw[k] += diff
    return raw

with T3:
    st.markdown("### 주문")

    # 주문 모드: 카드 밖 우상단
    c_left, c_right = st.columns([6,2])
    with c_right:
        inv_all_df = list_investors()
        order_mode = st.radio("주문 모드", ["일반", "개별"], horizontal=True, key="order_mode_radio")

    # 주문 입력 카드 (빈카드 없음, 유형을 카드 내부에 배치)
    st.markdown('<div class="card">', unsafe_allow_html=True)
    with st.form("order_form", clear_on_submit=False):

        # 1행: 유형 / 결제통화 / 일자
        r1a, r1b, r1c = st.columns([1.2, 1.2, 1.2])
        with r1a:
            side = st.radio("유형", ["BUY", "SELL", "EDIT"], horizontal=True, key="ord_side")
        with r1b:
            ccy  = st.radio("결제 통화", SUPPORTED_CCY, horizontal=True, key="ord_ccy")
        with r1c:
            dtv  = st.date_input("일자", value=date.today(), key="order_date")

        # 2행: 종목명
        symbol = st.text_input("종목명", "")

        # 3행: (개별 모드일 때) 개별 투자자 - 종목명 다음 줄
        if order_mode == "개별":
            sel_name_ind = st.selectbox("개별 투자자", inv_all_df["name"].tolist(), key="order_ind_name")

        # SELL/EDIT일 때만 100% 매도
        is_sell_like = (side in ("SELL","EDIT"))
        if not is_sell_like and st.session_state.get("sell_all", False):
            st.session_state["sell_all"] = False

        # 4행: 주문 금액 / 주식수 / 100% 매도
        c_amt, c_qty, c_full = st.columns([1.2, 1.2, 1.0])
        with c_amt:
            amount_txt = st.text_input("주문 금액", "0")
            total_amount = truncate_amount(amount_txt, ccy)

        with c_qty:
            qty_input = st.number_input(
                "주식수",
                min_value=0.0, step=0.00001, format="%.5f",
                disabled=(is_sell_like and st.session_state.get("sell_all", False))
            )

        with c_full:
            sell_all = st.checkbox(
                "100% 매도",
                value=st.session_state.get("sell_all", False),
                disabled=not is_sell_like,
                key="sell_all"
            )

        # 5행: 비고 + 기록
        with st.expander("비고", expanded=False):
            note = st.text_input("비고(선택)", "")
        ok = st.form_submit_button("기록")  # Enter로 제출 가능
    st.markdown('</div>', unsafe_allow_html=True)

    if ok:
        if not symbol.strip():
            st.error("종목을 입력하세요."); st.stop()

        total_pos_qty = get_total_position_qty(symbol.strip(), ccy)
        if is_sell_like and st.session_state.get("sell_all", False):
            qty_total = float(total_pos_qty)
        else:
            qty_total = float(qty_input)

        if side != "EDIT":
            if (side == "BUY" and (total_amount <= 0 or qty_total <= 0)) or \
               (side == "SELL" and (total_amount <= 0 or qty_total <= 0)):
                st.error("주문 금액과 주식수를 입력하세요."); st.stop()

        unit_price = float(total_amount) / float(qty_total) if qty_total > 0 else 0.0

        if side == "BUY" and order_mode=="일반":
            inv_df_live = list_investors()
            op_id = get_investor_id_by_name(OPERATOR_NAME)
            cash_map: Dict[int, float] = {}
            for _, r in inv_df_live.iterrows():
                iid = int(r["id"])
                if op_id and iid == op_id:  # 운용자 제외
                    continue
                c = get_cash_asof(iid, ccy, dtv)
                if c > 0: cash_map[iid] = c
            if not cash_map:
                st.error("배분 가능한 예수금이 없습니다."); st.stop()
            total_cash_asof = sum(cash_map.values())
            if side!="EDIT" and total_amount - total_cash_asof > 1e-6:
                st.error(
                    f"총 매수금액({fmt_by_ccy(total_amount, ccy, 'amount')})이 "
                    f"{dtv.isoformat()} 기준 가용 예수금 합계({fmt_by_ccy(total_cash_asof, ccy, 'amount')})를 초과합니다."
                ); st.stop()

            alloc_amounts = _alloc_by_weights(total_amount, cash_map)
            record_trade(
                side="BUY", dt=dtv, symbol=symbol.strip(), ccy=ccy,
                total_qty=qty_total, price=unit_price,
                alloc_amounts=alloc_amounts,
                note=note if 'note' in locals() else "", edit_mode=False
            )
            st.success("기록 완료"); _rr()

        elif side == "BUY" and order_mode=="개별":
            iid = get_investor_id_by_name(st.session_state.get("order_ind_name"))
            if iid is None: st.error("투자자를 찾을 수 없습니다."); st.stop()
            if unit_price <= 0:
                st.error("주문 금액/주식수가 유효하지 않습니다."); st.stop()
            cash_asof = get_cash_asof(iid, ccy, dtv)
            if total_amount - cash_asof > 1e-6:
                st.error(f"매수 금액({fmt_by_ccy(total_amount, ccy, 'amount')})이 {st.session_state.get('order_ind_name')}의 {dtv.isoformat()} 기준 가용 예수금({fmt_by_ccy(cash_asof, ccy, 'amount')})을 초과합니다.")
                st.stop()
            record_trade(
                side="BUY", dt=dtv, symbol=symbol.strip(), ccy=ccy,
                total_qty=qty_total, price=unit_price,
                alloc_amounts={iid: total_amount},
                note=note if 'note' in locals() else "", edit_mode=False
            )
            st.success("기록 완료"); _rr()

        elif side in ("SELL","EDIT") and order_mode=="일반":
            if total_pos_qty <= 0:
                st.error("해당 종목 보유가 없습니다."); st.stop()
            if qty_total - total_pos_qty > 1e-8:
                st.error(f"매도 주식수({fmt_qty_2(qty_total)})가 전체 보유({fmt_qty_2(total_pos_qty)})를 초과합니다."); st.stop()

            inv_df = list_investors()
            hold_map: Dict[int, float] = {}
            for _, r in inv_df.iterrows():
                iid = int(r["id"])
                q = get_position_qty(iid, symbol.strip(), ccy)
                if q > 1e-12: hold_map[iid] = q
            if not hold_map:
                st.error("보유자가 없습니다."); st.stop()

            qty_by_investor = _alloc_by_weights(qty_total, hold_map)
            alloc_amounts = {iid: truncate_amount(q * unit_price, ccy) for iid, q in qty_by_investor.items()}
            record_trade(
                side="SELL", dt=dtv, symbol=symbol.strip(), ccy=ccy,
                total_qty=qty_total, price=unit_price,
                alloc_amounts=alloc_amounts,
                note=note if 'note' in locals() else "", edit_mode=(side=="EDIT"),
                alloc_qtys=qty_by_investor
            )
            st.success("기록 완료"); _rr()

        elif side in ("SELL","EDIT") and order_mode=="개별":
            iid = get_investor_id_by_name(st.session_state.get("order_ind_name"))
            if iid is None: st.error("투자자를 찾을 수 없습니다."); st.stop()
            if st.session_state.get("sell_all", False):
                qty_total = get_position_qty(iid, symbol.strip(), ccy)
            pos_qty = get_position_qty(iid, symbol.strip(), ccy)
            if qty_total - pos_qty > 1e-8:
                st.error(f"매도 주식수({fmt_qty_2(qty_total)})가 {st.session_state.get('order_ind_name')} 보유({fmt_qty_2(pos_qty)})를 초과합니다."); st.stop()
            if total_amount <= 0 or qty_total <= 0:
                st.error("주문 금액과 주식수를 입력하세요."); st.stop()
            record_trade(
                side="SELL", dt=dtv, symbol=symbol.strip(), ccy=ccy,
                total_qty=qty_total, price=unit_price,
                alloc_amounts={iid: truncate_amount(total_amount, ccy)},
                note=note if 'note' in locals() else "", edit_mode=(side=="EDIT"),
                alloc_qtys={iid: qty_total}
            )
            st.success("기록 완료"); _rr()

    # === 최근거래 (편집 가능) ===
    st.markdown("### 최근거래 (편집 가능)")
    def build_recent_trade_df(limit:int=200) -> pd.DataFrame:
        return load_df(f"""
         SELECT it.id as id, it.trade_id, it.investor_id,
                t.dt as 일자, inv.name as 투자자,
                it.symbol as 종목, it.ccy as 통화,
                it.side as 원유형, it.qty as 수량, it.price as 단가,
                (it.qty*it.price) as 금액,
                it.note as 비고, it.is_edit as is_edit
         FROM investor_trades it
         JOIN trades t ON t.id = it.trade_id
         JOIN investors inv ON inv.id = it.investor_id
         ORDER BY date(t.dt) DESC, it.id DESC
         LIMIT {int(limit)}
        """)
    it_full = build_recent_trade_df(limit=200)
    if it_full.empty:
        st.info("데이터가 없습니다.")
    else:
        it_full["유형"] = np.where(it_full["원유형"].eq("BUY"),
                                np.where(it_full["is_edit"].eq(1), "[EDIT] 매수", "매수"),
                                "매도")

        pre_map = prefee_map_all()
        def _prefee_row(row):
            if row["원유형"] != "SELL": return np.nan
            avg_before = float(pre_map.get((int(row["investor_id"]), int(row["trade_id"])), 0.0))
            return (float(row["단가"]) - avg_before) * float(row["수량"])
        it_full["사전수익"] = it_full.apply(_prefee_row, axis=1)

        it_full_fmt = it_full.copy()
        it_full_fmt["수량"] = it_full_fmt["수량"].apply(fmt_qty_2)
        it_full_fmt = apply_row_ccy_format(it_full_fmt, "통화", [], ["단가"], ["금액"])

        show = it_full_fmt[["일자","투자자","종목","통화","유형","단가","수량","금액","비고","id","trade_id","investor_id","원유형","is_edit"]].copy()
        try:
            show["일자"] = pd.to_datetime(show["일자"], errors="coerce").dt.date
        except Exception:
            pass

        editable_cols_now = ["일자","종목","통화","원유형","수량","단가","비고","is_edit"]
        disabled_cols = [c for c in show.columns if c not in editable_cols_now]

        edited = st.data_editor(
            show,
            key="it_recent_like_editor",
            hide_index=True,
            use_container_width=True,
            disabled=disabled_cols,
            column_config={
                "일자": st.column_config.DateColumn("일자", width=168, format="YYYY-MM-DD"),
                "투자자": st.column_config.TextColumn("투자자", width=182),
                "종목": st.column_config.TextColumn("종목", width=320),
                "통화": st.column_config.TextColumn("통화", width="small"),
                "유형": st.column_config.TextColumn("유형", width="small"),
                "단가": st.column_config.TextColumn("단가", width=120),
                "수량": st.column_config.TextColumn("수량", width=60),
                "금액": st.column_config.TextColumn("금액", width=120),
                "비고": st.column_config.TextColumn("비고", width=1000),
                "원유형": st.column_config.SelectboxColumn("원유형", options=["BUY","SELL"]),
                "is_edit": st.column_config.CheckboxColumn("is_edit"),
            }
        )

        c1, c2, c3 = st.columns([1,1,6])
        with c1:
            if st.button("변경 저장", key="it_recent_like_save"):
                before2 = it_full[["id","종목","통화","원유형","수량","단가","비고","is_edit"]].rename(
                    columns={"원유형":"side","수량":"qty","단가":"price","비고":"note","종목":"symbol","통화":"ccy"}
                )
                after = edited.copy()
                after["qty"] = after["수량"].apply(_to_float_safe)
                after["price"] = after["단가"].apply(_to_float_safe)
                after2 = after.rename(columns={"원유형":"side","종목":"symbol","통화":"ccy","비고":"note"})[
                    ["id","symbol","ccy","side","qty","price","note","is_edit"]
                ]

                with get_conn() as conn_u:
                    cur_u = conn_u.cursor()
                    updated_it = 0
                    for _, r in after2.iterrows():
                        rid = int(r["id"])
                        row_b = before2[before2["id"]==rid].iloc[0].to_dict()
                        changed = any(str(row_b[k]) != str(r[k]) for k in ["symbol","ccy","side","qty","price","note","is_edit"])
                        if changed:
                            cur_u.execute("""
                              UPDATE investor_trades
                              SET symbol=?, ccy=?, side=?, qty=?, price=?, note=?, is_edit=?
                              WHERE id=?
                            """, (r["symbol"], r["ccy"], r["side"], float(r["qty"]), float(r["price"]), r["note"], int(r["is_edit"]), rid))
                            updated_it += 1
                    conn_u.commit()

                before_dt = it_full[["trade_id","일자"]].copy()
                before_dt["일자"] = pd.to_datetime(before_dt["일자"], errors="coerce").dt.date
                after_dt = edited[["trade_id","일자"]].copy()
                def _to_iso(d):
                    if pd.isna(d): return None
                    if isinstance(d, (datetime, pd.Timestamp)): return d.date().isoformat()
                    if isinstance(d, date): return d.isoformat()
                    try: return pd.to_datetime(d).date().isoformat()
                    except Exception: return None
                before_dt_map = before_dt.dropna().drop_duplicates(subset=["trade_id"]).set_index("trade_id")["일자"].to_dict()
                after_dt_map_raw = after_dt.dropna().drop_duplicates(subset=["trade_id"]).set_index("trade_id")["일자"].to_dict()
                to_update = []
                for tid, new_d in after_dt_map_raw.items():
                    new_iso = _to_iso(new_d)
                    old_d = before_dt_map.get(tid, None)
                    old_iso = _to_iso(old_d) if old_d is not None else None
                    if new_iso and new_iso != old_iso:
                        to_update.append((new_iso, int(tid)))

                updated_trades = 0
                if to_update:
                    with get_conn() as conn_u2:
                        cur_u2 = conn_u2.cursor()
                        cur_u2.executemany("UPDATE trades SET dt=? WHERE id=?", to_update)
                        conn_u2.commit()
                        updated_trades = len(to_update)

                if (updated_it > 0) or (updated_trades > 0):
                    rebuild_trade_effects(from_dt=None)
                invalidate_all_caches()
                st.success(f"거래 {updated_trades}건 날짜 변경, 원장 {updated_it}건 저장 완료"); _rr()
        with c2:
            if st.button("새로고침", key="it_recent_like_reload"): _rr()

# ==============================
# Positions
# ==============================
with T4:
    st.markdown("### 투자자별 잔고")
    inv_df = list_investors()
    names_opt = ["(전체)"] + inv_df["name"].tolist() if not inv_df.empty else ["(전체)"]
    sel_local = st.selectbox("투자자별 잔고", names_opt, index=0)

    st.markdown("#### 보유 현황")
    pos = investor_positions()
    if sel_local == "(전체)":
        if not pos.empty:
            agg = pos.groupby(["symbol","ccy"], as_index=False).agg(qty=("qty","sum"), cost_basis=("cost_basis","sum"))
            agg["avg_px"] = agg.apply(lambda r: (r["cost_basis"]/r["qty"]) if r["qty"]>1e-12 else 0.0, axis=1)
            pos_view = agg.rename(columns={"symbol":"종목","ccy":"통화","qty":"보유 주식수","avg_px":"평균매수가","cost_basis":"총원가"})
            pos_view.insert(0, "투자자", "(전체)")
        else:
            pos_view = pd.DataFrame(columns=["투자자","종목","통화","보유 주식수","평균매수가","총원가"])
    else:
        if not pos.empty and "name" in pos.columns:
            pos = pos[pos["name"] == sel_local]
        pos_view = pos.rename(columns={"name":"투자자","symbol":"종목","ccy":"통화","qty":"보유 주식수","avg_px":"평균매수가","cost_basis":"총원가"}) if not pos.empty else pd.DataFrame(columns=["투자자","종목","통화","보유 주식수","평균매수가","총원가"])

    all_pos = pos if sel_local != "(전체)" else investor_positions()
    all_view = all_pos.rename(columns={"symbol":"종목","ccy":"통화","cost_basis":"총원가"}) if not all_pos.empty else pd.DataFrame(columns=["종목","통화","총원가"])
    if "총원가" not in all_view.columns and not all_view.empty:
        if "cost_basis" in all_view.columns:
            all_view = all_view.rename(columns={"cost_basis":"총원가"})
        else:
            all_view["총원가"] = 0.0

    tot_by_ccy = all_view.groupby("통화")["총원가"].sum().to_dict() if not all_view.empty else {}

    if not pos_view.empty:
        denom_local = pos_view.groupby("통화")["총원가"].sum().to_dict()
        pos_view["보유비중(%)"] = pos_view.apply(lambda r: (float(r["총원가"])/float(denom_local.get(r["통화"], 0.0))*100.0) if float(denom_local.get(r["통화"],0.0))>0 else np.nan, axis=1)
        pos_view["전체계좌비중(%)"] = pos_view.apply(lambda r: (float(r["총원가"])/float(tot_by_ccy.get(r["통화"], 0.0))*100.0) if float(tot_by_ccy.get(r["통화"],0.0))>0 else np.nan, axis=1)
        pos_view["괴리(%)"] = pos_view.apply(lambda r: (r["보유비중(%)"] - r["전체계좌비중(%)"]) if (not pd.isna(r["보유비중(%)"]) and not pd.isna(r["전체계좌비중(%)"])) else np.nan, axis=1)
        pos_view["보유 주식수"] = pos_view["보유 주식수"].apply(fmt_qty_2)
        pos_view = apply_row_ccy_format(pos_view, "통화", [], ["평균매수가"], ["총원가"])
        for c in ["보유비중(%)","전체계좌비중(%)","괴리(%)"]:
            pos_view[c] = pos_view[c].apply(lambda x: "" if pd.isna(x) else f"{float(x):,.2f}")
        pos_view = pos_view[["투자자","종목","통화","보유 주식수","평균매수가","총원가","보유비중(%)","전체계좌비중(%)","괴리(%)"]]

    st.dataframe(
        pos_view,
        use_container_width=True,
        column_config={
            "투자자": st.column_config.TextColumn("투자자", width=144),
            "종목": st.column_config.TextColumn("종목", width=400),
            "통화": st.column_config.TextColumn("통화", width=60),
            "보유 주식수": st.column_config.TextColumn("보유 주식수", width=120),
            "평균매수가": st.column_config.TextColumn("평균매수가", width=144),
            "총원가": st.column_config.TextColumn("총원가", width=168),
            "보유비중(%)": st.column_config.TextColumn("보유비중(%)", width=84),
            "전체계좌비중(%)": st.column_config.TextColumn("전체계좌비중(%)", width=98),
            "괴리(%)": st.column_config.TextColumn("괴리(%)", width=96),
        }
    )

    st.markdown("#### 잔고(예수금)")
    bal_krw = investor_balances("KRW").rename(columns={"name":"투자자","cash":"KRW 예수금"})[["투자자","KRW 예수금"]]
    bal_usd = investor_balances("USD").rename(columns={"name":"투자자","cash":"USD 예수금"})[["투자자","USD 예수금"]]
    bal = pd.merge(bal_krw, bal_usd, on="투자자", how="outer").fillna(0)
    if not bal.empty:
        bal["KRW 예수금"] = bal["KRW 예수금"].map(lambda x: fmt_by_ccy(x, "KRW", "amount"))
        bal["USD 예수금"] = bal["USD 예수금"].map(lambda x: fmt_by_ccy(x, "USD", "amount"))
    st.dataframe(bal, use_container_width=True)

# ==============================
# Dividends  (비운용자 0.9, 운용자 = 자기지분 + 총액의 10% 추가)
# ==============================
with T5:
    st.markdown("### 배당 입력")
    with st.form("div_form"):
        syms = load_df("SELECT DISTINCT symbol FROM investor_trades ORDER BY symbol")
        sym_opts = syms["symbol"].tolist() if not syms.empty else []
        symbol_div = st.selectbox("종목", options=(sym_opts + [""])[::-1])
        ccy_div = st.radio("통화", SUPPORTED_CCY, horizontal=True, key="div_ccy_radio")
        total_txt = st.text_input("배당 총액", "0")
        total_amt = truncate_amount(total_txt, ccy_div)
        col_d1, col_d2 = st.columns(2)
        with col_d1: deal_dt = st.date_input("거래일", value=date.today(), key="div_deal_dt")
        with col_d2: record_dt = st.date_input("배당락일(보유 기준일)", value=date.today(), key="div_record_dt")
        with st.expander("추가 옵션", expanded=False):
            note_div = st.text_input("비고(선택)", "")
        ok_div = st.form_submit_button("분배 실행")
        if ok_div:
            if not symbol_div: st.warning("종목을 선택하세요.")
            elif total_amt <= 0: st.warning("배당 총액을 입력하세요.")
            else:
                # --- 여기서부터 교체 ---
                # --- 배당 분배(정정 버전): 1.0 입금 + 0.1 수수료 OUT + 운용자 1회 IN ---
                pos_rec = load_df("""
                    SELECT it.investor_id, it.symbol, it.ccy,
                           SUM(CASE WHEN it.side='BUY' THEN it.qty
                                    WHEN it.side='SELL' THEN -it.qty ELSE 0 END) AS pos_qty
                    FROM investor_trades it
                    JOIN trades t ON t.id = it.trade_id
                    WHERE it.symbol = ? AND it.ccy = ? AND date(t.dt) <= date(?)
                    GROUP BY it.investor_id, it.symbol, it.ccy
                    HAVING SUM(CASE WHEN it.side='BUY' THEN it.qty
                                    WHEN it.side='SELL' THEN -it.qty ELSE 0 END) > 0
                """, params=(symbol_div, ccy_div, record_dt.isoformat()))

                if pos_rec.empty:
                    st.warning("배당락일 기준 보유자가 없습니다.")
                else:
                    op_id = get_investor_id_by_name(OPERATOR_NAME)
                    memo = note_div if 'note_div' in locals() and note_div else f"배당 {symbol_div} (배당락일 {record_dt.isoformat()})"

                    with get_conn() as conn:
                        cur = conn.cursor()
                        cur.execute(
                            "INSERT INTO dividends(dt, symbol, ccy, total_amount, note, record_dt) VALUES (?,?,?,?,?,?)",
                            (
                                deal_dt.isoformat(),
                                symbol_div,
                                ccy_div,
                                truncate_amount(total_amt, ccy_div),
                                memo,
                                record_dt.isoformat(),
                            ),
                        )

                        dividend_id = cur.lastrowid
                        rows_cf = build_dividend_cashflows(
                            dividend_id=dividend_id,
                            deal_dt=deal_dt,
                            symbol=symbol_div,
                            ccy=ccy_div,
                            total_amt=total_amt,
                            memo=memo,
                            pos_rec=pos_rec,
                            op_id=op_id,
                        )

                        if rows_cf:
                            expected_total = truncate_amount(total_amt, ccy_div)
                            deposit_sum = sum(r[4] for r in rows_cf if r[3] == "DIVIDEND")
                            round_diff = truncate_amount(expected_total - deposit_sum, ccy_div)

                            if op_id and abs(round_diff) > 1e-8:
                                if round_diff > 0:
                                    rows_cf.append(
                                        (
                                            op_id,
                                            deal_dt.isoformat(),
                                            ccy_div,
                                            "DIVIDEND_ROUND_ADJ",
                                            truncate_amount(round_diff, ccy_div),
                                            f"배당 반올림 조정 {symbol_div}",
                                            "DIVIDEND",
                                        )
                                    )
                                else:
                                    diff = -round_diff  # deposit_sum > expected_total
                                    for idx, row in enumerate(rows_cf):
                                        if row[0] == op_id and row[3] == "MGMT_FEE_IN" and diff > 1e-8:
                                            op_row = list(row)
                                            reducible = min(diff, op_row[4])
                                            new_amt = truncate_amount(op_row[4] - reducible, ccy_div)
                                            diff -= reducible
                                            if new_amt <= 1e-12:
                                                rows_cf.pop(idx)
                                            else:
                                                op_row[4] = new_amt
                                                rows_cf[idx] = tuple(op_row)
                                            break
                                    if diff > 1e-8:
                                        rows_cf.append(
                                            (
                                                op_id,
                                                deal_dt.isoformat(),
                                                ccy_div,
                                                "DIVIDEND_ROUND_ADJ",
                                                truncate_amount(-diff, ccy_div),
                                                f"배당 반올림 조정 {symbol_div}",
                                                "DIVIDEND",
                                            )
                                        )

                            cur.executemany(
                                """
                                INSERT INTO cash_flows(
                                    investor_id, dt, ccy, type, amount, note, source, dividend_id
                                ) VALUES (?,?,?,?,?,?,?,?)
                                """,
                                rows_cf,
                            )
                        conn.commit()

                    invalidate_all_caches()
                    st.success("배당 분배 완료")
                    _rr()
                # --- 교체 끝 ---

    st.markdown("### 최근 배당 분배 내역")
    div_meta = load_df(
        """
        SELECT id, dt, symbol, ccy, total_amount, note
        FROM dividends
        ORDER BY date(dt) DESC, id DESC
        LIMIT 50
        """
    )
    if div_meta.empty:
        st.info("최근 배당 분배 내역이 없습니다.")
    else:
        try:
            min_dt = pd.to_datetime(div_meta["dt"], errors="coerce").min().date()
        except Exception:
            min_dt = None

        if min_dt:
            cf_recent = load_df(
                """
                SELECT cf.investor_id, inv.name AS 투자자, cf.dt, cf.ccy AS 통화,
<<<<<<< HEAD
                       cf.type, cf.amount, cf.note, cf.dividend_id
=======
                       cf.type, cf.amount, cf.note
>>>>>>> 429e8655
                FROM cash_flows cf
                JOIN investors inv ON inv.id = cf.investor_id
                WHERE cf.source='DIVIDEND' AND date(cf.dt) >= date(?)
                """,
                params=(min_dt.isoformat(),),
            )
        else:
            cf_recent = load_df(
                """
                SELECT cf.investor_id, inv.name AS 투자자, cf.dt, cf.ccy AS 통화,
<<<<<<< HEAD
                       cf.type, cf.amount, cf.note, cf.dividend_id
=======
                       cf.type, cf.amount, cf.note
>>>>>>> 429e8655
                FROM cash_flows cf
                JOIN investors inv ON inv.id = cf.investor_id
                WHERE cf.source='DIVIDEND'
                """
            )

        if cf_recent.empty:
            st.info("최근 배당 분배 내역이 없습니다.")
        else:
<<<<<<< HEAD
            div_summary = summarize_dividend_history(div_meta, cf_recent)
            if div_summary.empty:
                st.info("최근 배당 분배 내역이 없습니다.")
            else:
                div_summary_fmt = apply_row_ccy_format(
                    div_summary.copy(),
=======
            records: List[Dict[str, object]] = []
            cf_recent["note"] = cf_recent["note"].fillna("")

            for div_row in div_meta.itertuples(index=False):
                div_dt = str(div_row.dt)
                div_ccy = div_row.ccy
                div_note = div_row.note or ""
                symbol = div_row.symbol or ""

                base_mask = (
                    (cf_recent["dt"] == div_dt)
                    & (cf_recent["통화"] == div_ccy)
                    & (cf_recent["type"] == "DIVIDEND")
                    & (cf_recent["note"] == div_note)
                )
                if symbol:
                    extra_mask = (
                        (cf_recent["dt"] == div_dt)
                        & (cf_recent["통화"] == div_ccy)
                        & (cf_recent["type"] != "DIVIDEND")
                        & cf_recent["note"].str.contains(symbol, regex=False)
                    )
                else:
                    extra_mask = pd.Series(False, index=cf_recent.index)

                event_rows = pd.concat(
                    [cf_recent.loc[base_mask], cf_recent.loc[extra_mask]], ignore_index=True
                )

                if event_rows.empty:
                    continue

                for iid, grp in event_rows.groupby("investor_id"):
                    investor_name = grp["투자자"].iloc[0]
                    base_amt = float(grp.loc[grp["type"] == "DIVIDEND", "amount"].sum())
                    fee_out = float(grp.loc[grp["type"] == "MGMT_FEE_OUT", "amount"].sum())
                    fee_in = float(grp.loc[grp["type"] == "MGMT_FEE_IN", "amount"].sum())
                    round_adj = float(
                        grp.loc[grp["type"] == "DIVIDEND_ROUND_ADJ", "amount"].sum()
                    )

                    base_amt = truncate_amount(base_amt, div_ccy)
                    fee_out = truncate_amount(fee_out, div_ccy)
                    fee_in = truncate_amount(fee_in, div_ccy)
                    round_adj = truncate_amount(round_adj, div_ccy)

                    if investor_name == OPERATOR_NAME:
                        net_amt = truncate_amount(
                            base_amt - fee_out + fee_in - round_adj, div_ccy
                        )
                    else:
                        net_amt = truncate_amount(base_amt - fee_out, div_ccy)

                    records.append(
                        {
                            "일자": div_dt,
                            "종목": symbol,
                            "투자자": investor_name,
                            "통화": div_ccy,
                            "원배당금액": base_amt if base_amt != 0 else 0.0,
                            "운용자수수료": fee_out if fee_out != 0 else 0.0,
                            "운용수수료총액": fee_in if fee_in != 0 else 0.0,
                            "반올림조정": round_adj if round_adj != 0 else 0.0,
                            "순지급금액": net_amt,
                            "비고": div_note,
                        }
                    )

            if not records:
                st.info("최근 배당 분배 내역이 없습니다.")
            else:
                div_recent = pd.DataFrame(records)
                div_recent.sort_values(["일자", "종목", "투자자"], ascending=[False, True, True], inplace=True)
                div_recent_fmt = apply_row_ccy_format(
                    div_recent.copy(),
>>>>>>> 429e8655
                    "통화",
                    [],
                    [],
                    ["원배당금액", "운용자수수료", "운용수수료총액", "반올림조정", "순지급금액"],
                )
                try:
<<<<<<< HEAD
                    div_summary_fmt["일자"] = pd.to_datetime(
                        div_summary_fmt["일자"], errors="coerce"
                    ).dt.date
                except Exception:
                    pass
                st.dataframe(div_summary_fmt, use_container_width=True)
=======
                    div_recent_fmt["일자"] = pd.to_datetime(
                        div_recent_fmt["일자"], errors="coerce"
                    ).dt.date
                except Exception:
                    pass
                st.dataframe(div_recent_fmt, use_container_width=True)
>>>>>>> 429e8655

# ==============================
# Sell Notice
# ==============================
with T6:
    st.markdown("### 매도 공지용")
    preset = st.radio("기간 선택", ["1일","1주","1개월","6개월","1년","사용자 지정"], horizontal=True, index=2, key="sell_notice_range")
    today = date.today()
    delta_map = {"1일":1, "1주":7, "1개월":30, "6개월":182, "1년":365}
    if preset != "사용자 지정":
        start_dt = today - timedelta(days=delta_map[preset]); end_dt = today
        st.markdown('<div class="disabled-dates">', unsafe_allow_html=True)
        c1, c2 = st.columns(2)
        with c1: st.date_input("시작일", value=start_dt, disabled=True, key="sell_start_disabled")
        with c2: st.date_input("종료일", value=end_dt, disabled=True, key="sell_end_disabled")
        st.markdown('</div>', unsafe_allow_html=True)
    else:
        c1, c2 = st.columns(2)
        with c1: start_dt = st.date_input("시작일", value=today - timedelta(days=30), key="sell_start")
        with c2: end_dt = st.date_input("종료일", value=today, key="sell_end")

    sell_df = load_df("""
        SELECT it.symbol, it.ccy, date(t.dt) AS 일자,
               SUM(it.qty) AS 매도수량, SUM(it.qty * it.price) AS 매도금액,
               CASE WHEN SUM(it.qty)=0 THEN 0 ELSE SUM(it.qty * it.price)/SUM(it.qty) END AS 매도가
        FROM investor_trades it
        JOIN trades t ON t.id = it.trade_id
        WHERE it.side='SELL' AND date(t.dt) BETWEEN date(?) AND date(?)
        GROUP BY it.symbol, it.ccy, date(t.dt)
        ORDER BY 일자 DESC, 매도금액 DESC
    """, params=(start_dt.isoformat(), end_dt.isoformat()))
    buy_avg = load_df("""
        SELECT symbol, ccy,
               CASE WHEN SUM(qty)=0 THEN 0 ELSE SUM(qty * price)/SUM(qty) END AS 매수가
        FROM investor_trades
        WHERE side='BUY'
        GROUP BY symbol, ccy
    """)
    if not sell_df.empty:
        df = sell_df.merge(buy_avg, on=["symbol","ccy"], how="left").rename(columns={"symbol":"종목명"})
        df["수익률(%)"] = df.apply(
            lambda r: np.nan if (pd.isna(r["매수가"]) or r["매수가"]<=0 or pd.isna(r["매도가"]))
            else (r["매도가"]/r["매수가"]-1.0)*100.0, axis=1
        )
        krw_df = investor_balances("KRW"); usd_df = investor_balances("USD")
        total_cash_k = float((krw_df["cash"].sum() if not krw_df.empty else 0.0) + (usd_df["cash"].sum() if not usd_df.empty else 0.0)*USD_KRW)
        pos_all = investor_positions()
        inv_sum_ccy = pos_all.groupby("ccy")["cost_basis"].sum() if not pos_all.empty else pd.Series(dtype=float)
        total_invest_k = float(inv_sum_ccy.get("KRW", 0.0)) + float(inv_sum_ccy.get("USD", 0.0))*USD_KRW
        dashboard_total = max(1e-9, total_cash_k + total_invest_k)
        df["비중(%)"] = df["매도금액"].apply(lambda v: (float(v)/dashboard_total)*100.0 if dashboard_total>0 else np.nan)

        show = df[["종목명","일자","매수가","매도가","수익률(%)","비중(%)"]].copy()
        try: show["일자"] = pd.to_datetime(show["일자"], errors="coerce").dt.date
        except: pass
        for col in ["매수가","매도가"]:
            show[col] = show[col].apply(lambda x: "" if pd.isna(x) else f"{float(x):,.0f}")
        for col in ["수익률(%)","비중(%)"]:
            show[col] = show[col].apply(lambda x: "" if pd.isna(x) else f"{float(x):,.2f}")

        st.dataframe(
            show,
            use_container_width=True,
            column_config={
                "종목명": st.column_config.TextColumn("종목명", width=240),
                "일자": st.column_config.DateColumn("일자", format="YYYY-MM-DD", width=140),
                "매수가": st.column_config.TextColumn("매수가", width=120),
                "매도가": st.column_config.TextColumn("매도가", width=120),
                "수익률(%)": st.column_config.TextColumn("수익률(%)", width=110),
                "비중(%)": st.column_config.TextColumn("비중(%)", width=110),
            }
        )
    else:
        st.info("해당 기간 매도 데이터가 없습니다.")

# ==============================
# Profit (기간별 조회 + 실현차익)
# ==============================
with T7:
    st.markdown("### 수익")
    preset = st.radio("기간 선택", ["1일","1주","1개월","6개월","1년","사용자 지정"], horizontal=True, index=2, key="pnl_range")
    today = date.today()
    delta_map = {"1일":1, "1주":7, "1개월":30, "6개월":182, "1년":365}
    if preset != "사용자 지정":
        p_start = today - timedelta(days=delta_map[preset]); p_end = today
        st.markdown('<div class="disabled-dates">', unsafe_allow_html=True)
        c1, c2 = st.columns(2)
        with c1: st.date_input("시작일", value=p_start, disabled=True, key="pnl_start_disabled")
        with c2: st.date_input("종료일", value=p_end, disabled=True, key="pnl_end_disabled")
        st.markdown('</div>', unsafe_allow_html=True)
    else:
        c1, c2 = st.columns(2)
        with c1: p_start = st.date_input("시작일", value=today - timedelta(days=30), key="pnl_start")
        with c2: p_end   = st.date_input("종료일", value=today, key="pnl_end")

    pnl = load_df("""
      SELECT rp.investor_id, inv.name AS 투자자, rp.ccy AS 통화, rp.amount AS 차익, t.dt AS 일자
      FROM realized_pnl rp
      JOIN investors inv ON inv.id = rp.investor_id
      JOIN trades t ON t.id = rp.trade_id
      WHERE date(t.dt) BETWEEN date(?) AND date(?)
      ORDER BY date(t.dt) DESC, rp.investor_id
    """, params=(p_start.isoformat(), p_end.isoformat()))
    if pnl.empty:
        st.info("해당 기간 실현 차익 데이터가 없습니다.")
    else:
        try: pnl["일자"] = pd.to_datetime(pnl["일자"], errors="coerce").dt.date
        except: pass
        st.markdown("#### 투자자별 실현 차익")
        agg_inv = pnl.groupby(["투자자","통화"], as_index=False)["차익"].sum()
        def _fmt_row(row):
            return fmt_by_ccy(row["차익"], row["통화"], "amount")
        show_inv = agg_inv.copy()
        show_inv["차익"] = show_inv.apply(_fmt_row, axis=1)
        st.dataframe(show_inv, use_container_width=True)

        st.markdown("#### 거래별 실현 차익 (상세)")
        show_tx = pnl.copy()
        show_tx["표시 차익"] = show_tx.apply(lambda r: fmt_by_ccy(r["차익"], r["통화"], "amount"), axis=1)
        st.dataframe(show_tx[["일자","투자자","통화","표시 차익"]], use_container_width=True)

# ==============================
# Admin / Delete
# ==============================
def js_delete_key(trigger_btn_id: str):
    components.html(f"""
        <script>
          const sendClick = () => {{
            const btns = window.parent.document.querySelectorAll('button');
            for (const b of btns) {{
              if ((b.innerText.trim?.() ?? b.innerText).includes('{trigger_btn_id}')) {{ b.click(); break; }}
            }}
          }};
          window.addEventListener('keydown', (e) => {{
            if (e.key === 'Delete') {{ sendClick(); }}
          }});
        </script>
    """, height=0)

def delete_cash_flows(ids: List[int]) -> int:
    if not ids: return 0
    with get_conn() as conn:
        cur = conn.cursor()
        cur.execute(f"DELETE FROM cash_flows WHERE id IN ({','.join('?'*len(ids))})", ids)
        conn.commit()
        return cur.rowcount

def delete_investor_trades(ids: List[int]) -> int:
    if not ids: return 0
    with get_conn() as conn:
        cur = conn.cursor()
        cur.execute(f"DELETE FROM investor_trades WHERE id IN ({','.join('?'*len(ids))})", ids)
        cur.execute("DELETE FROM trades WHERE id NOT IN (SELECT DISTINCT trade_id FROM investor_trades)")
        cur.execute("DELETE FROM realized_pnl WHERE trade_id NOT IN (SELECT id FROM trades)")
        conn.commit()
    rebuild_trade_effects(from_dt=None)
    return len(ids)

def delete_dividends(ids: List[int]) -> int:
    if not ids: return 0
    with get_conn() as conn:
        cur = conn.cursor()
        placeholders = ','.join('?'*len(ids))
        meta_rows = cur.execute(
            f"SELECT id, dt, symbol, note FROM dividends WHERE id IN ({placeholders})",
            ids,
        ).fetchall()

        cur.execute(f"DELETE FROM dividends WHERE id IN ({placeholders})", ids)
        cur.execute(f"DELETE FROM cash_flows WHERE dividend_id IN ({placeholders})", ids)

        for did, dtv, symbol, note in meta_rows:
            extra_notes = [note or ""]
            if symbol:
                extra_notes.extend(
                    [
                        f"배당 성과수수료 {symbol}",
                        f"배당 성과수수료 합계 {symbol}",
                        f"배당 반올림 조정 {symbol}",
                    ]
                )
            unique_notes = list(dict.fromkeys(extra_notes))
            if unique_notes:
                cur.execute(
                    f"DELETE FROM cash_flows WHERE source='DIVIDEND' AND dividend_id IS NULL AND date(dt)=date(?) AND note IN ({','.join('?'*len(unique_notes))})",
                    (dtv, *unique_notes),
                )
        conn.commit()
    invalidate_all_caches()
    return len(ids)

def delete_investors_ids(ids: List[int]) -> int:
    if not ids: return 0
    op_id = get_investor_id_by_name(OPERATOR_NAME)
    ids2 = [i for i in ids if i != op_id]
    if not ids2: return 0
    with get_conn() as conn:
        cur = conn.cursor()
        cur.execute(f"DELETE FROM investors WHERE id IN ({','.join('?'*len(ids2))})", ids2)
        conn.commit()
        return cur.rowcount

with T8:
    if st.button("← 나가기 (대시보드)"):
        components.html("<script>Array.from(window.parent.document.querySelectorAll('button[role=tab]')).find(b=>b.innerText.includes('대시보드'))?.click()</script>", height=0)

    st.markdown("### 데이터 삭제/ 초기화")
    tabA, tabB, tabC, tabD = st.tabs(["입출금", "투자자별 거래", "배당", "투자자"])

    def grid_with_delete(df: pd.DataFrame, id_col: str, delete_cb, title: str, key_prefix: str):
        st.markdown(f"#### {title}")
        if df.empty:
            st.info("데이터가 없습니다."); return
        view = df.copy()
        sel_col = "선택"
        view.insert(0, sel_col, False)
        ed = st.data_editor(
            view,
            key=f"{key_prefix}_grid",
            height=360,
            use_container_width=True,
            hide_index=True,
            column_config={ sel_col: st.column_config.CheckboxColumn(sel_col, help="삭제할 행 체크") },
            disabled=[c for c in view.columns if c != sel_col],
        )
        ids = []
        if isinstance(ed, pd.DataFrame) and id_col in ed.columns:
            ids = ed[ed[sel_col] == True][id_col].tolist()
        c1, c2, _ = st.columns([1,1,6])
        with c1:
            click = st.button("선택 삭제(Delete)", key=f"{key_prefix}_delete", disabled=(len(ids)==0))
        with c2:
            if st.button("새로고침", key=f"{key_prefix}_reload"): _rr()
        hidden_label = f"__{key_prefix}_DEL_TRIGGER__"
        hidden_fire = st.button(hidden_label, key=f"{key_prefix}_del_hidden", disabled=(len(ids)==0))
        js_delete_key(hidden_label)
        if click or hidden_fire:
            if not ids:
                st.warning("삭제할 행을 선택하세요.")
            else:
                cnt = delete_cb(ids)
                invalidate_all_caches()
                st.success(f"{cnt}건 삭제 완료"); _rr()

    with tabA:
        df = load_df("""
          SELECT cf.id as id, cf.dt as 일자, inv.name as 투자자, cf.ccy as 통화, cf.type as 유형,
                 cf.amount as 금액, cf.note as 비고, cf.source as 출처
          FROM cash_flows cf
          JOIN investors inv ON inv.id=cf.investor_id
          WHERE cf.source != 'TRADE'
          ORDER BY date(cf.dt) DESC, cf.id DESC LIMIT 1000
        """)
        grid_with_delete(df, "id", delete_cash_flows, "입출금 원장(삭제 가능, 매수/매도 생성분 제외)", "cf")

    with tabB:
        st.markdown("##### 기간별 삭제")
        col_d1, col_d2, col_d3 = st.columns([1,1,1])
        with col_d1: d_start = st.date_input("시작일", value=date.today() - timedelta(days=30), key="bulk_del_start")
        with col_d2: d_end   = st.date_input("종료일", value=date.today(), key="bulk_del_end")
        with col_d3:
            if st.button("기간 내 거래 삭제", key="bulk_del_btn"):
                with get_conn() as conn:
                    cur = conn.cursor()
                    tids = pd.read_sql_query("""
                        SELECT id FROM trades WHERE date(dt) BETWEEN date(?) AND date(?)
                    """, conn, params=(d_start.isoformat(), d_end.isoformat()))
                    if not tids.empty:
                        ids_list = tids["id"].tolist()
                        cur.execute(f"DELETE FROM investor_trades WHERE trade_id IN ({','.join('?'*len(ids_list))})", ids_list)
                        cur.execute("DELETE FROM trades WHERE id NOT IN (SELECT DISTINCT trade_id FROM investor_trades)")
                        cur.execute("DELETE FROM realized_pnl WHERE trade_id NOT IN (SELECT id FROM trades)")
                        conn.commit()
                    rebuild_trade_effects(from_dt=None)
                invalidate_all_caches()
                st.success("기간 내 거래 삭제 완료"); _rr()

        df = load_df("""
          SELECT it.id as id, t.dt as 일자, inv.name as 투자자, it.symbol as 종목, it.ccy as 통화,
                 it.side as 매수매도, it.qty as 수량, it.price as 단가, (it.qty*it.price) as 금액, it.note as 비고
          FROM investor_trades it
          JOIN trades t ON t.id = it.trade_id
          JOIN investors inv ON inv.id = it.investor_id
          ORDER BY date(t.dt) DESC, it.id DESC LIMIT 1000
        """)
        grid_with_delete(df, "id", delete_investor_trades, "투자자별 거래(삭제 가능)", "it")

    with tabC:
        df = load_df("""
          SELECT id, dt as 거래일, record_dt as 배당락일, symbol as 종목, ccy as 통화, total_amount as 총액, note as 비고
          FROM dividends
          ORDER BY id DESC LIMIT 1000
        """)
        grid_with_delete(df, "id", delete_dividends, "배당(삭제 가능)", "dv")

    with tabD:
        df = load_df("SELECT id, name as 투자자, created_at as 생성일 FROM investors ORDER BY id DESC")
        grid_with_delete(df, "id", delete_investors_ids, "투자자(삭제 가능)", "iv")<|MERGE_RESOLUTION|>--- conflicted
+++ resolved
@@ -1483,11 +1483,7 @@
             cf_recent = load_df(
                 """
                 SELECT cf.investor_id, inv.name AS 투자자, cf.dt, cf.ccy AS 통화,
-<<<<<<< HEAD
                        cf.type, cf.amount, cf.note, cf.dividend_id
-=======
-                       cf.type, cf.amount, cf.note
->>>>>>> 429e8655
                 FROM cash_flows cf
                 JOIN investors inv ON inv.id = cf.investor_id
                 WHERE cf.source='DIVIDEND' AND date(cf.dt) >= date(?)
@@ -1498,11 +1494,7 @@
             cf_recent = load_df(
                 """
                 SELECT cf.investor_id, inv.name AS 투자자, cf.dt, cf.ccy AS 통화,
-<<<<<<< HEAD
                        cf.type, cf.amount, cf.note, cf.dividend_id
-=======
-                       cf.type, cf.amount, cf.note
->>>>>>> 429e8655
                 FROM cash_flows cf
                 JOIN investors inv ON inv.id = cf.investor_id
                 WHERE cf.source='DIVIDEND'
@@ -1512,111 +1504,24 @@
         if cf_recent.empty:
             st.info("최근 배당 분배 내역이 없습니다.")
         else:
-<<<<<<< HEAD
             div_summary = summarize_dividend_history(div_meta, cf_recent)
             if div_summary.empty:
                 st.info("최근 배당 분배 내역이 없습니다.")
             else:
                 div_summary_fmt = apply_row_ccy_format(
                     div_summary.copy(),
-=======
-            records: List[Dict[str, object]] = []
-            cf_recent["note"] = cf_recent["note"].fillna("")
-
-            for div_row in div_meta.itertuples(index=False):
-                div_dt = str(div_row.dt)
-                div_ccy = div_row.ccy
-                div_note = div_row.note or ""
-                symbol = div_row.symbol or ""
-
-                base_mask = (
-                    (cf_recent["dt"] == div_dt)
-                    & (cf_recent["통화"] == div_ccy)
-                    & (cf_recent["type"] == "DIVIDEND")
-                    & (cf_recent["note"] == div_note)
-                )
-                if symbol:
-                    extra_mask = (
-                        (cf_recent["dt"] == div_dt)
-                        & (cf_recent["통화"] == div_ccy)
-                        & (cf_recent["type"] != "DIVIDEND")
-                        & cf_recent["note"].str.contains(symbol, regex=False)
-                    )
-                else:
-                    extra_mask = pd.Series(False, index=cf_recent.index)
-
-                event_rows = pd.concat(
-                    [cf_recent.loc[base_mask], cf_recent.loc[extra_mask]], ignore_index=True
-                )
-
-                if event_rows.empty:
-                    continue
-
-                for iid, grp in event_rows.groupby("investor_id"):
-                    investor_name = grp["투자자"].iloc[0]
-                    base_amt = float(grp.loc[grp["type"] == "DIVIDEND", "amount"].sum())
-                    fee_out = float(grp.loc[grp["type"] == "MGMT_FEE_OUT", "amount"].sum())
-                    fee_in = float(grp.loc[grp["type"] == "MGMT_FEE_IN", "amount"].sum())
-                    round_adj = float(
-                        grp.loc[grp["type"] == "DIVIDEND_ROUND_ADJ", "amount"].sum()
-                    )
-
-                    base_amt = truncate_amount(base_amt, div_ccy)
-                    fee_out = truncate_amount(fee_out, div_ccy)
-                    fee_in = truncate_amount(fee_in, div_ccy)
-                    round_adj = truncate_amount(round_adj, div_ccy)
-
-                    if investor_name == OPERATOR_NAME:
-                        net_amt = truncate_amount(
-                            base_amt - fee_out + fee_in - round_adj, div_ccy
-                        )
-                    else:
-                        net_amt = truncate_amount(base_amt - fee_out, div_ccy)
-
-                    records.append(
-                        {
-                            "일자": div_dt,
-                            "종목": symbol,
-                            "투자자": investor_name,
-                            "통화": div_ccy,
-                            "원배당금액": base_amt if base_amt != 0 else 0.0,
-                            "운용자수수료": fee_out if fee_out != 0 else 0.0,
-                            "운용수수료총액": fee_in if fee_in != 0 else 0.0,
-                            "반올림조정": round_adj if round_adj != 0 else 0.0,
-                            "순지급금액": net_amt,
-                            "비고": div_note,
-                        }
-                    )
-
-            if not records:
-                st.info("최근 배당 분배 내역이 없습니다.")
-            else:
-                div_recent = pd.DataFrame(records)
-                div_recent.sort_values(["일자", "종목", "투자자"], ascending=[False, True, True], inplace=True)
-                div_recent_fmt = apply_row_ccy_format(
-                    div_recent.copy(),
->>>>>>> 429e8655
                     "통화",
                     [],
                     [],
                     ["원배당금액", "운용자수수료", "운용수수료총액", "반올림조정", "순지급금액"],
                 )
                 try:
-<<<<<<< HEAD
                     div_summary_fmt["일자"] = pd.to_datetime(
                         div_summary_fmt["일자"], errors="coerce"
                     ).dt.date
                 except Exception:
                     pass
                 st.dataframe(div_summary_fmt, use_container_width=True)
-=======
-                    div_recent_fmt["일자"] = pd.to_datetime(
-                        div_recent_fmt["일자"], errors="coerce"
-                    ).dt.date
-                except Exception:
-                    pass
-                st.dataframe(div_recent_fmt, use_container_width=True)
->>>>>>> 429e8655
 
 # ==============================
 # Sell Notice
