import streamlit as st
import streamlit.components.v1 as components
import sqlite3
import pandas as pd
from datetime import datetime, date, timedelta
from typing import Any, Dict, List, Tuple, Optional
import json, math, time
import numpy as np
import altair as alt

# ==============================
# Globals & Constants
# ==============================
DB_PATH = "fundops.db"
OPERATOR_NAME = "조석환"
SUPPORTED_CCY = ["KRW", "USD"]
USD_KRW = 1400.0

st.set_page_config(page_title="FundOps", layout="wide")

# ==============================
# Global Styles (all buttons white)
# ==============================
st.markdown("""
<style>
  :root{ --header-h:60px; --tabbar-h:64px; --page-pad:16px; }
  header[data-testid="stHeader"]{
    position:fixed; top:0; left:0; right:0; z-index:100; height:var(--header-h);
    backdrop-filter: blur(4px); background: rgba(255,255,255,.85);
    border-bottom:1px solid #e5e7eb;
  }
  .block-container{ padding-top: calc(var(--header-h) + var(--tabbar-h) + var(--page-pad)) !important; padding-bottom:1.25rem;}
  div[role="tablist"]{
    position:fixed; top:var(--header-h); left:0; right:0; z-index:95;
    display:flex; gap:10px; padding:10px 12px; background:#fff; border-bottom:1px solid #e5e7eb; overflow-x:auto; scrollbar-width:thin;
    justify-content:center;
  }
  button[role="tab"]{
    padding:14px 22px; min-height:52px; border-radius:12px; border:1px solid #e5e7eb;
    background:#f9fafb; color:#111827; font-size:1.06rem; font-weight:700; letter-spacing:.2px; white-space:nowrap;
  }
  button[role="tab"]:hover{ background:#f3f4f6;}
  button[role="tab"][aria-selected="true"]{ background:#0f172a; color:#fff; border-color:#0f172a; box-shadow:0 2px 8px rgba(0,0,0,.08);}
  .stTextInput input, .stNumberInput input, .stDateInput input{ min-height:46px; font-size:1.02rem;}
  .stButton button{ min-height:46px; font-size:1.02rem; padding:10px 18px; font-weight:700; background:white !important; color:#111 !important; border:1px solid #e5e7eb !important;}
  .stButton button:hover{ background:#f9fafb !important; }
  .disabled-dates label, .disabled-dates input{ color:#9ca3af !important; }
  .card { border:1px solid #e5e7eb; border-radius:12px; padding:16px; background:#fff; }
</style>
""", unsafe_allow_html=True)

# ==============================
# Small Utilities
# ==============================
def _rr():
    try: st.rerun()
    except Exception:
        try: st.experimental_rerun()
        except Exception: pass

@st.cache_resource(show_spinner=False)
def _db_pragmas() -> Dict[str, str]:
    return {
        "journal_mode": "WAL",
        "synchronous": "NORMAL",
        "busy_timeout": "5000",
        "foreign_keys": "ON",
        "cache_size": "-20000",
        "temp_store": "MEMORY",
    }

def get_conn():
    conn = sqlite3.connect(DB_PATH, timeout=30.0, check_same_thread=False, isolation_level=None)
    try:
        pragmas = _db_pragmas()
        conn.execute(f"PRAGMA journal_mode={pragmas['journal_mode']}")
        conn.execute(f"PRAGMA synchronous={pragmas['synchronous']}")
        conn.execute(f"PRAGMA busy_timeout={pragmas['busy_timeout']}")
        conn.execute(f"PRAGMA foreign_keys={pragmas['foreign_keys']}")
        conn.execute(f"PRAGMA cache_size={pragmas['cache_size']}")
        conn.execute(f"PRAGMA temp_store={pragmas['temp_store']}")
    except Exception:
        pass
    return conn

def _to_float_safe(v):
    try: return float(str(v).replace(",","").strip())
    except: return 0.0

def truncate_amount(amount: float, ccy: str) -> float:
    amount = _to_float_safe(amount)
    if ccy == "KRW":
        return math.floor((amount or 0.0) * 100) / 100.0
    return round((amount or 0.0), 2)

def fmt_qty_2(val) -> str:
    try: return f"{float(val):,.2f}"
    except: return f"{val}"

def fmt_by_ccy(val, ccy: str, kind: str) -> str:
    if val is None or (isinstance(val, float) and pd.isna(val)): return ""
    if kind == "qty": return fmt_qty_2(val)
    if ccy == "KRW": return f"{float(val):,.0f}"
    return f"{float(val):,.2f}"

def apply_row_ccy_format(df: pd.DataFrame, ccy_col: str, qty_cols: List[str], price_cols: List[str], amount_cols: List[str]):
    if df.empty or ccy_col not in df.columns: return df
    out = df.copy()
    for ccy_v, idx in out.groupby(ccy_col).groups.items():
        if qty_cols:
            for c in qty_cols:
                if c in out.columns:
                    out.loc[idx, c] = out.loc[idx, c].map(lambda v: fmt_by_ccy(v, ccy_v, "qty"))
        if price_cols:
            for c in price_cols:
                if c in out.columns:
                    out.loc[idx, c] = out.loc[idx, c].map(lambda v: fmt_by_ccy(v, ccy_v, "price"))
        if amount_cols:
            for c in amount_cols:
                if c in out.columns:
                    out.loc[idx, c] = out.loc[idx, c].map(lambda v: fmt_by_ccy(v, ccy_v, "amount"))
    return out

# ==============================
# DB Bootstrapping
# ==============================
def init_db():
    with get_conn() as conn:
        cur = conn.cursor()
        cur.executescript("""
        CREATE TABLE IF NOT EXISTS investors(
            id INTEGER PRIMARY KEY AUTOINCREMENT,
            name TEXT UNIQUE NOT NULL,
            created_at TEXT NOT NULL
        );
        CREATE TABLE IF NOT EXISTS cash_flows(
            id INTEGER PRIMARY KEY AUTOINCREMENT,
            investor_id INTEGER NOT NULL,
            dt TEXT NOT NULL,
            ccy TEXT NOT NULL,
            type TEXT NOT NULL,
            amount REAL NOT NULL,
            note TEXT,
            source TEXT DEFAULT 'MANUAL',
            dividend_id INTEGER,
            FOREIGN KEY(investor_id) REFERENCES investors(id) ON DELETE CASCADE,
            FOREIGN KEY(dividend_id) REFERENCES dividends(id) ON DELETE SET NULL
        );
        CREATE TABLE IF NOT EXISTS trades(
            id INTEGER PRIMARY KEY AUTOINCREMENT,
            dt TEXT NOT NULL,
            symbol TEXT NOT NULL,
            ccy TEXT NOT NULL,
            side TEXT NOT NULL,
            qty REAL NOT NULL,
            price REAL NOT NULL,
            fee REAL NOT NULL DEFAULT 0,
            override_json TEXT,
            note TEXT
        );
        CREATE TABLE IF NOT EXISTS investor_trades(
            id INTEGER PRIMARY KEY AUTOINCREMENT,
            trade_id INTEGER NOT NULL,
            investor_id INTEGER NOT NULL,
            symbol TEXT NOT NULL,
            ccy TEXT NOT NULL,
            side TEXT NOT NULL,
            qty REAL NOT NULL,
            price REAL NOT NULL,
            fee REAL NOT NULL DEFAULT 0,
            note TEXT,
            is_edit INTEGER NOT NULL DEFAULT 0,
            FOREIGN KEY(trade_id) REFERENCES trades(id) ON DELETE CASCADE,
            FOREIGN KEY(investor_id) REFERENCES investors(id) ON DELETE CASCADE
        );
        CREATE TABLE IF NOT EXISTS dividends(
            id INTEGER PRIMARY KEY AUTOINCREMENT,
            dt TEXT NOT NULL,
            symbol TEXT NOT NULL,
            ccy TEXT NOT NULL,
            total_amount REAL NOT NULL,
            note TEXT,
            record_dt TEXT
        );
        CREATE TABLE IF NOT EXISTS realized_pnl(
            id INTEGER PRIMARY KEY AUTOINCREMENT,
            trade_id INTEGER NOT NULL,
            investor_id INTEGER NOT NULL,
            ccy TEXT NOT NULL,
            amount REAL NOT NULL,
            note TEXT,
            FOREIGN KEY(trade_id) REFERENCES trades(id) ON DELETE CASCADE,
            FOREIGN KEY(investor_id) REFERENCES investors(id) ON DELETE CASCADE
        );
        """)
        for alter in [
            "ALTER TABLE cash_flows ADD COLUMN source TEXT DEFAULT 'MANUAL'",
            "ALTER TABLE cash_flows ADD COLUMN dividend_id INTEGER",
            "ALTER TABLE dividends ADD COLUMN record_dt TEXT",
            "ALTER TABLE investor_trades ADD COLUMN is_edit INTEGER NOT NULL DEFAULT 0",
        ]:
            try: cur.execute(alter)
            except Exception: pass
        cur.executescript("""
        CREATE INDEX IF NOT EXISTS ix_trades_dt ON trades(dt);
        CREATE INDEX IF NOT EXISTS ix_invtrades_keys ON investor_trades(investor_id, symbol, ccy);
        CREATE INDEX IF NOT EXISTS ix_invtrades_trade ON investor_trades(trade_id);
        CREATE INDEX IF NOT EXISTS ix_cash_dt_ccy ON cash_flows(dt, ccy);
        CREATE INDEX IF NOT EXISTS ix_cash_investor_ccy ON cash_flows(investor_id, ccy);
        CREATE INDEX IF NOT EXISTS ix_cash_dividend ON cash_flows(dividend_id);
        CREATE INDEX IF NOT EXISTS ix_rp_trade_investor ON realized_pnl(trade_id, investor_id);
        """)
        conn.commit()

@st.cache_data(show_spinner=False)
def load_df(query: str, params: tuple = ()):
    with get_conn() as conn:
        return pd.read_sql_query(query, conn, params=params)

# ==============================
# Data Access Helpers
# ==============================
def get_investor_id_by_name(name: str):
    if not name: return None
    with get_conn() as conn:
        row = conn.execute("SELECT id FROM investors WHERE name=?", (name,)).fetchone()
        return int(row[0]) if row else None

@st.cache_data(show_spinner=False)
def list_investors() -> pd.DataFrame:
    return load_df("SELECT id, name, created_at FROM investors ORDER BY id")

def add_investor(name: str):
    name = (name or "").strip()
    if not name: return False
    with get_conn() as conn:
        try:
            conn.execute("INSERT INTO investors(name, created_at) VALUES (?,?)",(name, datetime.now().isoformat()))
            conn.commit()
        except sqlite3.IntegrityError:
            return False
    list_investors.clear()
    return True

def get_cash_asof(iid: int, ccy: str, asof: date) -> float:
    with get_conn() as conn:
        row = conn.execute("""
          SELECT COALESCE(SUM(CASE
            WHEN type IN ('DEPOSIT','DIVIDEND','MGMT_FEE_IN','DIVIDEND_ROUND_ADJ') THEN amount
            WHEN type IN ('WITHDRAW','MGMT_FEE_OUT') THEN -amount ELSE 0 END),0.0)
          FROM cash_flows
          WHERE investor_id=? AND ccy=? AND date(dt) <= date(?)
        """, (iid, ccy, asof.isoformat())).fetchone()
    return float(row[0] or 0.0)

def get_cash(iid: int, ccy: str) -> float:
    with get_conn() as conn:
        row = conn.execute("""
          SELECT COALESCE(SUM(CASE
            WHEN cf.type IN ('DEPOSIT','DIVIDEND','MGMT_FEE_IN','DIVIDEND_ROUND_ADJ') THEN cf.amount
            WHEN cf.type IN ('WITHDRAW','MGMT_FEE_OUT') THEN -cf.amount ELSE 0 END),0.0)
          FROM cash_flows cf WHERE investor_id=? AND ccy=?""", (iid, ccy)).fetchone()
    return float(row[0] or 0.0)

def get_position_qty(iid: int, symbol: str, ccy: str) -> float:
    with get_conn() as conn:
        row = conn.execute("""
          SELECT COALESCE(SUM(CASE WHEN side='BUY' THEN qty
                                   WHEN side='SELL' THEN -qty ELSE 0 END),0.0)
          FROM investor_trades WHERE investor_id=? AND symbol=? AND ccy=?""",
          (iid, symbol, ccy)).fetchone()
    return float(row[0] or 0.0)

def get_total_position_qty(symbol: str, ccy: str) -> float:
    with get_conn() as conn:
        row = conn.execute("""
          SELECT COALESCE(SUM(CASE WHEN side='BUY' THEN qty
                                   WHEN side='SELL' THEN -qty ELSE 0 END),0.0)
          FROM investor_trades WHERE symbol=? AND ccy=?""",
          (symbol, ccy)).fetchone()
    return float(row[0] or 0.0)

def add_cashflow_retry(investor_id: int, dt: date, ccy: str, type_: str, amount: float, note: str, source: str = "MANUAL"):
    amount = truncate_amount(amount, ccy)
    for i in range(5):
        try:
            with get_conn() as conn:
                conn.execute(
                    "INSERT INTO cash_flows(investor_id, dt, ccy, type, amount, note, source) VALUES (?,?,?,?,?,?,?)",
                    (investor_id, dt.isoformat(), ccy, type_, amount, note, source)
                )
                conn.commit()
            return
        except sqlite3.OperationalError as e:
            if "locked" in str(e).lower() and i < 4:
                time.sleep(0.3*(i+1)); continue
            raise

def record_trade(side: str, dt: date, symbol: str, ccy: str, total_qty: float, price: float,
                 alloc_amounts: Optional[Dict[int, float]], note: str = "", edit_mode: bool = False,
                 alloc_qtys: Optional[Dict[int, float]] = None):
    """
    alloc_amounts: 투자자별 '금액' 매핑(단가*수량). BUY/SELL 공통 사용
      - BUY: investor_trades.qty = alloc_amount/price, cash_flows WITHDRAW 금액 = alloc_amount
      - SELL: investor_trades.qty = alloc_amount/price, 현금흐름/수수료는 rebuild에서 계산(정책 반영)

    alloc_qtys: 투자자별 실주식수 매핑(선택). 제공 시 rounding 오류 없이 investor_trades.qty에 사용.
    """
    with get_conn() as conn:
        conn.execute("PRAGMA busy_timeout=5000")
        cur = conn.cursor()
        cur.execute("""
          INSERT INTO trades(dt, symbol, ccy, side, qty, price, fee, override_json, note)
          VALUES (?,?,?,?,?,?,?,?,?)
        """, (dt.isoformat(), symbol, ccy, side, total_qty, price, 0.0, json.dumps(alloc_amounts or {}), note))
        trade_id = cur.lastrowid

        qty_alloc_pairs: List[Tuple[int, float]] = []
        if alloc_qtys:
            for iid, q in alloc_qtys.items():
                if q is None: continue
                qf = float(q)
                if abs(qf) <= 1e-12:
                    continue
                qty_alloc_pairs.append((iid, qf))
        elif alloc_amounts:
            for iid, amt in alloc_amounts.items():
                if amt is None: continue
                amt_f = float(amt)
                if abs(amt_f) <= 1e-12:
                    continue
                q = (amt_f / float(price)) if price != 0 else 0.0
                qty_alloc_pairs.append((iid, q))

        if qty_alloc_pairs:
            qty_sum = sum(q for _, q in qty_alloc_pairs)
            diff = float(total_qty) - float(qty_sum)
            if abs(diff) > 1e-8:
                last_iid, last_q = qty_alloc_pairs[-1]
                qty_alloc_pairs[-1] = (last_iid, last_q + diff)

            batch = [
                (trade_id, iid, symbol, ccy, side, q, price, 0.0, note, 1 if edit_mode else 0)
                for iid, q in qty_alloc_pairs
            ]

            cur.executemany("""
              INSERT INTO investor_trades(trade_id, investor_id, symbol, ccy, side, qty, price, fee, note, is_edit)
              VALUES (?,?,?,?,?,?,?,?,?,?)
            """, batch)
        conn.commit()
    rebuild_trade_effects(from_dt=dt.isoformat())

def rebuild_trade_effects(from_dt: Optional[str] = None):
    """
    SELL 정책(최종):
      - 투자자별 proceeds = qty*px 를 DEPOSIT.
      - profit = proceeds − avg*qty (손익). profit>0 인 경우에만 수익의 10%를 MGMT_FEE_OUT.
      - 운용자(조석환)는 모든 투자자 fee의 합계를 MGMT_FEE_IN.
      - EDIT 행은 현금흐름/손익 미기록(포지션만 반영).
    """
    with get_conn() as conn:
        cur = conn.cursor()
        if from_dt is None:
            cur.execute("DELETE FROM cash_flows WHERE source='TRADE'")
            cur.execute("DELETE FROM realized_pnl")
            base_cut = None
        else:
            cur.execute("DELETE FROM cash_flows WHERE source='TRADE' AND date(dt) >= date(?)", (from_dt,))
            cur.execute("DELETE FROM realized_pnl WHERE trade_id IN (SELECT id FROM trades WHERE date(dt) >= date(?))", (from_dt,))
            base_cut = from_dt

        # 포지션 롤업 (컷 이전)
        pos_map: Dict[Tuple[int,str,str], Tuple[float,float]] = {}
        if base_cut:
            rows = pd.read_sql_query("""
                SELECT it.investor_id, it.symbol, it.ccy, it.side, it.qty, it.price, t.dt
                FROM investor_trades it
                JOIN trades t ON t.id = it.trade_id
                WHERE date(t.dt) < date(?)
                ORDER BY t.dt ASC, it.trade_id ASC, it.id ASC
            """, conn, params=(base_cut,))
            if not rows.empty:
                for _, r in rows.iterrows():
                    key = (int(r["investor_id"]), r["symbol"], r["ccy"])
                    qpos, avg = pos_map.get(key, (0.0, 0.0))
                    qtyf, prcf = float(r["qty"]), float(r["price"])
                    if r["side"] == "BUY":
                        total_cost = avg*qpos + prcf*qtyf
                        qpos += qtyf
                        avg = (total_cost/qpos) if qpos>1e-12 else 0.0
                    else:
                        qpos -= qtyf
                        if qpos < 1e-12: qpos, avg = 0.0, 0.0
                    pos_map[key] = (qpos, avg)

        trades = pd.read_sql_query(f"""
            SELECT t.id as trade_id, t.dt, t.symbol, t.ccy, t.side, t.price, t.override_json
            FROM trades t
            {"WHERE date(t.dt) >= date(?)" if base_cut else ""}
            ORDER BY date(t.dt) ASC, t.id ASC
        """, conn, params=((base_cut,) if base_cut else ()))
        ins_cf, ins_rp = [], []

        for _, trow in trades.iterrows():
            tid = int(trow["trade_id"])
            dtv, sym, ccy, side, px = trow["dt"], trow["symbol"], trow["ccy"], trow["side"], float(trow["price"])
            its = pd.read_sql_query("""
                SELECT investor_id, side, qty, price, is_edit
                FROM investor_trades
                WHERE trade_id=?
                ORDER BY id ASC
            """, conn, params=(tid,))
            if its.empty:
                continue

            trade_cf: List[Tuple[int, str, str, str, float, str, str]] = []

            # BUY: 예수금 인출(override_json의 금액 또는 qty*px)
            if side == "BUY":
                for _, it in its.iterrows():
                    iid = int(it["investor_id"]); qty = float(it["qty"]); is_edit = int(it["is_edit"]) == 1
                    key = (iid, sym, ccy)
                    qpos, avg = pos_map.get(key, (0.0, 0.0))
                    total_cost = avg*qpos + px*qty
                    qpos += qty
                    avg = (total_cost/qpos) if qpos>1e-12 else 0.0
                    pos_map[key] = (qpos, avg)

                    if not is_edit:
                        try:
                            alloc_map = json.loads(trow.get("override_json") or "{}")
                        except Exception:
                            alloc_map = {}
                        alloc_amt = None
                        if isinstance(alloc_map, dict):
                            if str(iid) in alloc_map: alloc_amt = _to_float_safe(alloc_map[str(iid)])
                            elif iid in alloc_map: alloc_amt = _to_float_safe(alloc_map[iid])
                        if alloc_amt is None:
                            alloc_amt = qty * px
                        trade_cf.append((iid, dtv, ccy, "WITHDRAW", truncate_amount(alloc_amt, ccy), f"BUY {sym}", "TRADE"))
                ins_cf.extend(trade_cf)
                continue

            # SELL/EDIT: per-investor proceeds deposit + 10% fee out (profit>0), operator fee in
            fee_sum = 0.0
            for _, it in its.iterrows():
                iid = int(it["investor_id"])
                qty = float(it["qty"])
                is_edit = int(it.get("is_edit", 0)) == 1

                key = (iid, sym, ccy)
                qpos, avg = pos_map.get(key, (0.0, 0.0))

                proceeds = truncate_amount(qty * px, ccy)           # 매도금액
                cost     = truncate_amount(avg * qty, ccy)          # 원가
                profit   = proceeds - cost                          # 수익(손실 가능)

                # 포지션 차감(EDIT도 포지션 반영)
                qpos -= qty
                if qpos < 1e-12: qpos, avg = 0.0, 0.0
                pos_map[key] = (qpos, avg)

                if is_edit:
                    # EDIT: 현금흐름/손익 기록하지 않음
                    continue

                # 투자자 DEPOSIT: 전체 매도금액(= cost + profit)
                if abs(proceeds) > 1e-12:
                    trade_cf.append((iid, dtv, ccy, "DEPOSIT", proceeds, f"SELL {sym}", "TRADE"))

                # 실현손익: 총 profit 기록(보고용)
                if abs(profit) > 1e-12:
                    ins_rp.append((tid, iid, ccy, truncate_amount(profit, ccy), f"실현손익 {sym}"))

                # 성과수수료(10%): 이익일 때만
                fee = truncate_amount(max(0.0, profit * 0.10), ccy)
                if fee > 0:
                    trade_cf.append((iid, dtv, ccy, "MGMT_FEE_OUT", fee, f"성과수수료 {sym}", "TRADE"))
                    fee_sum += fee

            # 운용자 수취: 모든 참여자 수익 10% 합계
            op_id = get_investor_id_by_name(OPERATOR_NAME)
            if op_id and fee_sum > 0:
                trade_cf.append((op_id, dtv, ccy, "MGMT_FEE_IN", truncate_amount(fee_sum, ccy), f"성과수수료 {sym}", "TRADE"))

            if trade_cf:
                # rounding drift 보정: 투자자 매도금액 합계가 기대치를 초과하면 운용자 입금 조정
                total_qty = float(its["qty"].sum())
                expected_total = truncate_amount(total_qty * px, ccy)
                actual_total = sum(row[4] for row in trade_cf if row[3] == "DEPOSIT")
                if actual_total - expected_total > 1e-8:
                    diff = actual_total - expected_total
                    op_idx = next((idx for idx, row in enumerate(trade_cf)
                                   if row[0] == op_id and row[3] == "MGMT_FEE_IN"), None)
                    if op_idx is not None and diff > 0:
                        op_row = list(trade_cf[op_idx])
                        reducible = min(diff, op_row[4])
                        new_amt = max(0.0, op_row[4] - reducible)
                        op_row[4] = truncate_amount(new_amt, ccy)
                        diff -= reducible
                        trade_cf[op_idx] = tuple(op_row)
                        if op_row[4] <= 1e-12:
                            trade_cf.pop(op_idx)
                    # diff가 남더라도 추가 조정 불필요 (운용자 입금 외에는 지침 없음)
                ins_cf.extend(trade_cf)

        # 일괄 반영
        with get_conn() as conn2:
            if ins_cf:
                conn2.executemany(
                    "INSERT INTO cash_flows(investor_id, dt, ccy, type, amount, note, source) VALUES (?,?,?,?,?,?,?)",
                    ins_cf
                )
            if ins_rp:
                conn2.executemany(
                    "INSERT INTO realized_pnl(trade_id, investor_id, ccy, amount, note) VALUES (?,?,?,?,?)",
                    ins_rp
                )

    invalidate_all_caches()

# ==============================
# Aggregations (Cached)
# ==============================
@st.cache_data(show_spinner=False)
def investor_positions() -> pd.DataFrame:
    with get_conn() as conn:
        trades = pd.read_sql_query("""
          SELECT it.investor_id, it.symbol, it.ccy, it.side, it.qty, it.price, t.dt
          FROM investor_trades it
          JOIN trades t ON t.id = it.trade_id
          ORDER BY it.investor_id, it.symbol, it.ccy, date(t.dt), it.trade_id, it.id
        """, conn)
        inv = pd.read_sql_query("SELECT id, name FROM investors", conn)

    if trades.empty:
        return pd.DataFrame(columns=["investor_id","name","symbol","ccy","qty","avg_px","cost_basis"])

    id2name = dict(inv.values)
    rows = []
    for (iid, sym, ccy), g in trades.groupby(["investor_id","symbol","ccy"]):
        qty_pos = 0.0; avg_cost = 0.0
        for _, r in g.iterrows():
            q, p = float(r["qty"]), float(r["price"])
            if r["side"] == "BUY":
                total_cost = avg_cost*qty_pos + p*q
                qty_pos += q
                avg_cost = (total_cost/qty_pos) if qty_pos>1e-12 else 0.0
            else:
                qty_pos -= q
                if qty_pos < 1e-12: qty_pos, avg_cost = 0.0, 0.0
        if qty_pos > 1e-12:
            rows.append({
                "investor_id": int(iid),
                "name": id2name.get(int(iid), ""),
                "symbol": sym,
                "ccy": ccy,
                "qty": qty_pos,
                "avg_px": avg_cost,
                "cost_basis": avg_cost*qty_pos
            })
    return pd.DataFrame(rows, columns=["investor_id","name","symbol","ccy","qty","avg_px","cost_basis"])

@st.cache_data(show_spinner=False)
def investor_balances(ccy: str = "KRW") -> pd.DataFrame:
    with get_conn() as conn:
        return pd.read_sql_query("""
          SELECT inv.name, inv.id as investor_id,
                 COALESCE(SUM(CASE
                   WHEN cf.type IN ('DEPOSIT','DIVIDEND','MGMT_FEE_IN','DIVIDEND_ROUND_ADJ') THEN cf.amount
                   WHEN cf.type IN ('WITHDRAW','MGMT_FEE_OUT') THEN -cf.amount ELSE 0 END), 0.0) as cash
          FROM investors inv
          LEFT JOIN cash_flows cf ON cf.investor_id = inv.id AND cf.ccy = ?
          GROUP BY inv.id, inv.name
          ORDER BY inv.name
        """, conn, params=(ccy,))

@st.cache_data(show_spinner=False)
def prefee_map_all() -> Dict[Tuple[int,int], float]:
    df = load_df("""
      SELECT it.trade_id, it.investor_id, it.symbol, it.ccy, it.side, it.qty, it.price, t.dt
      FROM investor_trades it
      JOIN trades t ON t.id = it.trade_id
      ORDER BY t.dt ASC, it.trade_id ASC, it.id ASC
    """)
    out: Dict[Tuple[int,int], float] = {}
    if df.empty: return out
    for (iid, sym, ccy), g in df.groupby(["investor_id","symbol","ccy"], sort=False):
        qty_pos = 0.0; avg_cost = 0.0
        for _, r in g.iterrows():
            out[(int(r["investor_id"]), int(r["trade_id"]))] = float(avg_cost)
            if r["side"] == "BUY":
                total_cost = avg_cost*qty_pos + float(r["price"])*float(r["qty"])
                qty_pos += float(r["qty"])
                avg_cost = (total_cost/qty_pos) if qty_pos>1e-12 else 0.0
            else:
                qty_pos -= float(r["qty"])
                if qty_pos < 1e-12: qty_pos, avg_cost = 0.0, 0.0
    return out


def invalidate_all_caches() -> None:
    """Invalidate frequently reused cached computations."""
    for fn in (prefee_map_all, investor_positions, investor_balances, load_df):
        try:
            fn.clear()
        except Exception:
            pass


def build_dividend_cashflows(
    dividend_id: int,
    deal_dt: date,
    symbol: str,
    ccy: str,
    total_amt: float,
    memo: str,
    pos_rec: pd.DataFrame,
    op_id: Optional[int],
<<<<<<< HEAD
) -> List[Dict[str, Any]]:
=======
) -> List[Tuple[int, str, str, str, float, str, str, int]]:
>>>>>>> bc83c507
    if pos_rec.empty:
        return []

    total_qty = float(pos_rec["pos_qty"].sum())
    if total_qty <= 0:
        return []

    expected_total = truncate_amount(total_amt, ccy)
    rows: List[Dict[str, Any]] = []
    deposit_sum = 0.0
    fee_total = 0.0

    for rec in pos_rec.itertuples(index=False):
        iid = int(rec.investor_id)
        qty_share = float(rec.pos_qty)
        if qty_share <= 0:
            continue

        share = truncate_amount(total_amt * (qty_share / total_qty), ccy)
        if share != 0:
            rows.append(
                {
                    "investor_id": iid,
                    "type": "DIVIDEND",
                    "amount": share,
                    "note": memo,
                }
            )
            deposit_sum += share

        fee = truncate_amount(0.10 * share, ccy)
        if fee > 0:
            rows.append(
                {
                    "investor_id": iid,
                    "type": "MGMT_FEE_OUT",
                    "amount": fee,
                    "note": f"배당 성과수수료 {symbol}",
                }
            )
            fee_total += fee

    if op_id and fee_total > 0:
        rows.append(
            {
                "investor_id": op_id,
                "type": "MGMT_FEE_IN",
                "amount": truncate_amount(fee_total, ccy),
                "note": f"배당 성과수수료 합계 {symbol}",
            }
        )

    round_diff = truncate_amount(expected_total - deposit_sum, ccy)
    if op_id and abs(round_diff) > 1e-8:
        if round_diff > 0:
            rows.append(
                {
                    "investor_id": op_id,
                    "type": "DIVIDEND_ROUND_ADJ",
                    "amount": truncate_amount(round_diff, ccy),
                    "note": f"배당 반올림 조정 {symbol}",
                }
            )
        else:
            diff = -round_diff
            fee_idx = next(
                (
                    idx
                    for idx, item in enumerate(rows)
                    if item["investor_id"] == op_id and item["type"] == "MGMT_FEE_IN"
                ),
                None,
            )
            if fee_idx is not None:
                reducible = min(diff, rows[fee_idx]["amount"])
                new_amt = truncate_amount(rows[fee_idx]["amount"] - reducible, ccy)
                diff -= reducible
                if new_amt <= 1e-12:
                    rows.pop(fee_idx)
                else:
                    rows[fee_idx]["amount"] = new_amt
            if diff > 1e-8:
                rows.append(
                    {
                        "investor_id": op_id,
                        "type": "DIVIDEND_ROUND_ADJ",
                        "amount": truncate_amount(-diff, ccy),
                        "note": f"배당 반올림 조정 {symbol}",
                    }
                )

<<<<<<< HEAD
    out_rows: List[Dict[str, Any]] = []
    for row in rows:
        if abs(row["amount"]) <= 1e-12:
            continue
        out_rows.append(
            {
                "investor_id": row["investor_id"],
                "dt": deal_dt.isoformat(),
                "ccy": ccy,
                "type": row["type"],
                "amount": row["amount"],
                "note": row.get("note", ""),
                "source": "DIVIDEND",
                "dividend_id": dividend_id,
            }
        )
=======
    out_rows = [
        (
            row["investor_id"],
            deal_dt.isoformat(),
            ccy,
            row["type"],
            row["amount"],
            row["note"],
            "DIVIDEND",
            dividend_id,
        )
        for row in rows
        if abs(row["amount"]) > 1e-12
    ]
>>>>>>> bc83c507
    return out_rows


def summarize_dividend_history(div_meta: pd.DataFrame, cf_recent: pd.DataFrame) -> pd.DataFrame:
    if div_meta.empty or cf_recent.empty:
        return pd.DataFrame()

    cf_recent = cf_recent.copy()
    cf_recent["note"] = cf_recent["note"].fillna("")
    records: List[Dict[str, Any]] = []

    for div in div_meta.itertuples(index=False):
        div_rows = cf_recent[cf_recent["dividend_id"] == div.id]

        if div_rows.empty:
            base_mask = (
                (cf_recent["dividend_id"].isna())
                & (cf_recent["dt"] == div.dt)
                & (cf_recent["통화"] == div.ccy)
            )
            candidate_rows = cf_recent[base_mask]

            if div.note:
                note_mask = (candidate_rows["type"] == "DIVIDEND") & (candidate_rows["note"] == div.note)
            else:
                note_mask = candidate_rows["type"] == "DIVIDEND"

            if div.symbol:
                extra_mask = candidate_rows["note"].str.contains(div.symbol, regex=False)
            else:
                extra_mask = pd.Series(False, index=candidate_rows.index)

            div_rows = candidate_rows[note_mask | extra_mask]

        if div_rows.empty:
            continue

        for iid, grp in div_rows.groupby("investor_id"):
            investor_name = grp["투자자"].iloc[0]
            base_amt = truncate_amount(
                float(grp.loc[grp["type"] == "DIVIDEND", "amount"].sum()),
                div.ccy,
            )
            fee_out = truncate_amount(
                float(grp.loc[grp["type"] == "MGMT_FEE_OUT", "amount"].sum()),
                div.ccy,
            )
            fee_in = truncate_amount(
                float(grp.loc[grp["type"] == "MGMT_FEE_IN", "amount"].sum()),
                div.ccy,
            )
            round_adj = truncate_amount(
                float(grp.loc[grp["type"] == "DIVIDEND_ROUND_ADJ", "amount"].sum()),
                div.ccy,
            )

            if investor_name == OPERATOR_NAME:
                net_amt = truncate_amount(base_amt - fee_out + fee_in - round_adj, div.ccy)
            else:
                net_amt = truncate_amount(base_amt - fee_out, div.ccy)

            records.append(
                {
                    "일자": div.dt,
                    "종목": div.symbol,
                    "투자자": investor_name,
                    "통화": div.ccy,
                    "원배당금액": base_amt if base_amt != 0 else 0.0,
                    "운용자수수료": fee_out if fee_out != 0 else 0.0,
<<<<<<< HEAD
                    "순지급금액": net_amt,
=======
                    "운용수수료총액": fee_in if fee_in != 0 else 0.0,
                    "반올림조정": round_adj if round_adj != 0 else 0.0,
                    "순지급금액": net_amt,
                    "비고": div.note or "",
>>>>>>> bc83c507
                }
            )

    if not records:
        return pd.DataFrame()

    out_df = pd.DataFrame(records)
    out_df.sort_values(["일자", "종목", "투자자"], ascending=[False, True, True], inplace=True)
    return out_df

# ==============================
# App Boot
# ==============================
init_db()
if get_investor_id_by_name(OPERATOR_NAME) is None:
    add_investor(OPERATOR_NAME)

T1, T2, T3, T4, T5, T6, T7, T8 = st.tabs([
    "대시보드", "입출금", "주문", "투자자별 잔고", "배당", "매도 공지용", "수익", "⚙️"
])

# ==============================
# Dashboard
# ==============================
with T1:
    st.subheader("요약")
    krw_df = investor_balances("KRW"); usd_df = investor_balances("USD")
    krw_cash = float(krw_df["cash"].sum() if not krw_df.empty else 0.0)
    usd_cash = float(usd_df["cash"].sum() if not usd_df.empty else 0.0)

    pos_all = investor_positions()
    inv_sum_ccy = pos_all.groupby("ccy")["cost_basis"].sum() if not pos_all.empty else pd.Series(dtype=float)
    krw_invest = float(inv_sum_ccy.get("KRW", 0.0))
    usd_invest = float(inv_sum_ccy.get("USD", 0.0))

    total_cash_k = krw_cash + usd_cash*USD_KRW
    total_invest_k = krw_invest + usd_invest*USD_KRW

    c1, c2, c3 = st.columns(3)
    c1.metric("총 현금", f"{total_cash_k:,.0f}")
    c2.metric("총 투자원가", f"{total_invest_k:,.0f}")
    c3.metric("총합", f"{(total_cash_k+total_invest_k):,.0f}")

    chart_df = pd.DataFrame([{"구분":"현금","금액": total_cash_k},{"구분":"투자원가","금액": total_invest_k}])
    st.markdown("#### 현금/투자 비중")
    pie = alt.Chart(chart_df).mark_arc(outerRadius=120, innerRadius=40).encode(
        theta=alt.Theta('금액:Q'),
        color=alt.Color('구분:N', title=None),
        tooltip=[alt.Tooltip('구분:N'), alt.Tooltip('금액:Q', format=',.0f')]
    ).properties(height=320, width=360)
    st.altair_chart(pie, use_container_width=False)
    st.caption("현금보유비중")

# ==============================
# Cash I/O
# ==============================
with T2:
    st.markdown("### 입출금")
    with st.form("cash_io"):
        inv_names = list_investors()["name"].tolist()
        sel_name = st.selectbox("투자자", inv_names)
        cA, cB = st.columns(2)
        with cA: sel_ccy = st.radio("통화", SUPPORTED_CCY, horizontal=True, key="cash_ccy")
        with cB: io_kor = st.radio("유형", ["입금", "출금"], horizontal=True, key="cash_type")
        io_type = "DEPOSIT" if io_kor == "입금" else "WITHDRAW"
        cD, cE = st.columns(2)
        with cD: dt_cf = st.date_input("입출금 일자", value=date.today(), key="cash_dt")
        with cE: amt_txt = st.text_input("금액", "0")
        amt = _to_float_safe(amt_txt)
        with st.expander("추가 옵션", expanded=False):
            note = st.text_input("비고(선택)", "")
        ok = st.form_submit_button("기록")
        if ok:
            iid = get_investor_id_by_name(sel_name)
            add_cashflow_retry(iid, dt_cf, sel_ccy, io_type, amt, note if 'note' in locals() else "", source="MANUAL")
            invalidate_all_caches()
            st.success("기록 완료"); _rr()

    st.markdown("### 최근입출금")
    cf_view = load_df("""
        SELECT cf.id,
               cf.dt   AS 일자,
               inv.name AS 투자자,
               cf.ccy  AS 통화,
               cf.type AS 유형,
               cf.amount AS 금액,
               cf.note AS 비고,
               cf.source AS 출처
        FROM cash_flows cf
        JOIN investors inv ON inv.id = cf.investor_id
        WHERE cf.source != 'TRADE'
        ORDER BY date(cf.dt) DESC, cf.id DESC
        LIMIT 200
    """)
    if cf_view.empty:
        st.info("데이터가 없습니다.")
    else:
        cf_view = cf_view.set_index("id")
        show_cols = ["일자","투자자","통화","유형","금액","비고"]
        cf_fmt = apply_row_ccy_format(cf_view.copy(), "통화", [], [], ["금액"])
        try: cf_fmt["일자"] = pd.to_datetime(cf_fmt["일자"], errors="coerce").dt.date
        except: pass
        disabled_cols = [c for c in show_cols if c not in ["일자","통화","유형","금액","비고"]]
        edited = st.data_editor(
            cf_fmt[show_cols],
            key="cash_recent_editor",
            hide_index=True,
            use_container_width=True,
            disabled=disabled_cols,
            column_config={
                "일자": st.column_config.DateColumn("일자", format="YYYY-MM-DD", width=160),
                "투자자": st.column_config.TextColumn("투자자", width=180),
                "통화": st.column_config.TextColumn("통화", width=72),
                "유형": st.column_config.TextColumn("유형", width=96),
                "금액": st.column_config.TextColumn("금액", width=140),
                "비고": st.column_config.TextColumn("비고", width=800),
            }
        )
        c1, c2 = st.columns([1,1])
        with c1:
            if st.button("변경 저장", key="cash_recent_save"):
                before = cf_view.copy()
                after = edited.copy()
                after["amount"] = after["금액"].apply(_to_float_safe)
                def _to_iso(d):
                    if pd.isna(d): return None
                    if isinstance(d, (datetime, pd.Timestamp)): return d.date().isoformat()
                    if isinstance(d, date): return d.isoformat()
                    try: return pd.to_datetime(d).date().isoformat()
                    except: return None
                after["dt"] = after["일자"].apply(_to_iso)
                after["ccy"] = after["통화"]; after["type"] = after["유형"]; after["note"] = after["비고"]
                up_cols = ["dt","ccy","type","amount","note"]
                before_up = before.assign(
                    dt=pd.to_datetime(before["일자"], errors="coerce").dt.date.astype("string"),
                    ccy=before["통화"], type=before["유형"], amount=before["금액"], note=before["비고"]
                )[up_cols]
                after_up = after[up_cols]
                changed_ids = []
                for rid in after_up.index.intersection(before_up.index):
                    if any(str(before_up.at[rid, c]) != str(after_up.at[rid, c]) for c in up_cols):
                        changed_ids.append(rid)
                if changed_ids:
                    with get_conn() as conn:
                        cur = conn.cursor()
                        for rid in changed_ids:
                            row = after_up.loc[rid]
                            cur.execute("UPDATE cash_flows SET dt=?, ccy=?, type=?, amount=?, note=? WHERE id=?",
                                        (row["dt"], row["ccy"], row["type"], float(row["amount"]), row["note"], int(rid)))
                        conn.commit()
                    invalidate_all_caches()
                    st.success(f"{len(changed_ids)}건 저장 완료"); _rr()
                else:
                    st.info("변경사항이 없습니다.")
        with c2:
            if st.button("새로고침", key="cash_recent_reload"): _rr()

# ==============================
# Orders (금액 기반, 100% 매도)
# ==============================
def _alloc_by_weights(total: float, weights: Dict[int, float]) -> Dict[int, float]:
    if total <= 0 or not weights: return {}
    s = sum(w for w in weights.values() if w > 0)
    if s <= 0: return {}
    raw = {iid: total * (w / s) for iid, w in weights.items()}
    diff = total - sum(raw.values())
    if abs(diff) > 1e-8:
        k = max(raw, key=lambda x: raw[x])
        raw[k] += diff
    return raw

with T3:
    st.markdown("### 주문")

    # 주문 모드: 카드 밖 우상단
    c_left, c_right = st.columns([6,2])
    with c_right:
        inv_all_df = list_investors()
        order_mode = st.radio("주문 모드", ["일반", "개별"], horizontal=True, key="order_mode_radio")

    # 주문 입력 카드 (빈카드 없음, 유형을 카드 내부에 배치)
    st.markdown('<div class="card">', unsafe_allow_html=True)
    with st.form("order_form", clear_on_submit=False):

        # 1행: 유형 / 결제통화 / 일자
        r1a, r1b, r1c = st.columns([1.2, 1.2, 1.2])
        with r1a:
            side = st.radio("유형", ["BUY", "SELL", "EDIT"], horizontal=True, key="ord_side")
        with r1b:
            ccy  = st.radio("결제 통화", SUPPORTED_CCY, horizontal=True, key="ord_ccy")
        with r1c:
            dtv  = st.date_input("일자", value=date.today(), key="order_date")

        # 2행: 종목명
        symbol = st.text_input("종목명", "")

        # 3행: (개별 모드일 때) 개별 투자자 - 종목명 다음 줄
        if order_mode == "개별":
            sel_name_ind = st.selectbox("개별 투자자", inv_all_df["name"].tolist(), key="order_ind_name")

        # SELL/EDIT일 때만 100% 매도
        is_sell_like = (side in ("SELL","EDIT"))
        if not is_sell_like and st.session_state.get("sell_all", False):
            st.session_state["sell_all"] = False

        # 4행: 주문 금액 / 주식수 / 100% 매도
        c_amt, c_qty, c_full = st.columns([1.2, 1.2, 1.0])
        with c_amt:
            amount_txt = st.text_input("주문 금액", "0")
            total_amount = truncate_amount(amount_txt, ccy)

        with c_qty:
            qty_input = st.number_input(
                "주식수",
                min_value=0.0, step=0.00001, format="%.5f",
                disabled=(is_sell_like and st.session_state.get("sell_all", False))
            )

        with c_full:
            sell_all = st.checkbox(
                "100% 매도",
                value=st.session_state.get("sell_all", False),
                disabled=not is_sell_like,
                key="sell_all"
            )

        # 5행: 비고 + 기록
        with st.expander("비고", expanded=False):
            note = st.text_input("비고(선택)", "")
        ok = st.form_submit_button("기록")  # Enter로 제출 가능
    st.markdown('</div>', unsafe_allow_html=True)

    if ok:
        if not symbol.strip():
            st.error("종목을 입력하세요."); st.stop()

        total_pos_qty = get_total_position_qty(symbol.strip(), ccy)
        if is_sell_like and st.session_state.get("sell_all", False):
            qty_total = float(total_pos_qty)
        else:
            qty_total = float(qty_input)

        if side != "EDIT":
            if (side == "BUY" and (total_amount <= 0 or qty_total <= 0)) or \
               (side == "SELL" and (total_amount <= 0 or qty_total <= 0)):
                st.error("주문 금액과 주식수를 입력하세요."); st.stop()

        unit_price = float(total_amount) / float(qty_total) if qty_total > 0 else 0.0

        if side == "BUY" and order_mode=="일반":
            inv_df_live = list_investors()
            op_id = get_investor_id_by_name(OPERATOR_NAME)
            cash_map: Dict[int, float] = {}
            for _, r in inv_df_live.iterrows():
                iid = int(r["id"])
                if op_id and iid == op_id:  # 운용자 제외
                    continue
                c = get_cash_asof(iid, ccy, dtv)
                if c > 0: cash_map[iid] = c
            if not cash_map:
                st.error("배분 가능한 예수금이 없습니다."); st.stop()
            total_cash_asof = sum(cash_map.values())
            if side!="EDIT" and total_amount - total_cash_asof > 1e-6:
                st.error(
                    f"총 매수금액({fmt_by_ccy(total_amount, ccy, 'amount')})이 "
                    f"{dtv.isoformat()} 기준 가용 예수금 합계({fmt_by_ccy(total_cash_asof, ccy, 'amount')})를 초과합니다."
                ); st.stop()

            alloc_amounts = _alloc_by_weights(total_amount, cash_map)
            record_trade(
                side="BUY", dt=dtv, symbol=symbol.strip(), ccy=ccy,
                total_qty=qty_total, price=unit_price,
                alloc_amounts=alloc_amounts,
                note=note if 'note' in locals() else "", edit_mode=False
            )
            st.success("기록 완료"); _rr()

        elif side == "BUY" and order_mode=="개별":
            iid = get_investor_id_by_name(st.session_state.get("order_ind_name"))
            if iid is None: st.error("투자자를 찾을 수 없습니다."); st.stop()
            if unit_price <= 0:
                st.error("주문 금액/주식수가 유효하지 않습니다."); st.stop()
            cash_asof = get_cash_asof(iid, ccy, dtv)
            if total_amount - cash_asof > 1e-6:
                st.error(f"매수 금액({fmt_by_ccy(total_amount, ccy, 'amount')})이 {st.session_state.get('order_ind_name')}의 {dtv.isoformat()} 기준 가용 예수금({fmt_by_ccy(cash_asof, ccy, 'amount')})을 초과합니다.")
                st.stop()
            record_trade(
                side="BUY", dt=dtv, symbol=symbol.strip(), ccy=ccy,
                total_qty=qty_total, price=unit_price,
                alloc_amounts={iid: total_amount},
                note=note if 'note' in locals() else "", edit_mode=False
            )
            st.success("기록 완료"); _rr()

        elif side in ("SELL","EDIT") and order_mode=="일반":
            if total_pos_qty <= 0:
                st.error("해당 종목 보유가 없습니다."); st.stop()
            if qty_total - total_pos_qty > 1e-8:
                st.error(f"매도 주식수({fmt_qty_2(qty_total)})가 전체 보유({fmt_qty_2(total_pos_qty)})를 초과합니다."); st.stop()

            inv_df = list_investors()
            hold_map: Dict[int, float] = {}
            for _, r in inv_df.iterrows():
                iid = int(r["id"])
                q = get_position_qty(iid, symbol.strip(), ccy)
                if q > 1e-12: hold_map[iid] = q
            if not hold_map:
                st.error("보유자가 없습니다."); st.stop()

            qty_by_investor = _alloc_by_weights(qty_total, hold_map)
            alloc_amounts = {iid: truncate_amount(q * unit_price, ccy) for iid, q in qty_by_investor.items()}
            record_trade(
                side="SELL", dt=dtv, symbol=symbol.strip(), ccy=ccy,
                total_qty=qty_total, price=unit_price,
                alloc_amounts=alloc_amounts,
                note=note if 'note' in locals() else "", edit_mode=(side=="EDIT"),
                alloc_qtys=qty_by_investor
            )
            st.success("기록 완료"); _rr()

        elif side in ("SELL","EDIT") and order_mode=="개별":
            iid = get_investor_id_by_name(st.session_state.get("order_ind_name"))
            if iid is None: st.error("투자자를 찾을 수 없습니다."); st.stop()
            if st.session_state.get("sell_all", False):
                qty_total = get_position_qty(iid, symbol.strip(), ccy)
            pos_qty = get_position_qty(iid, symbol.strip(), ccy)
            if qty_total - pos_qty > 1e-8:
                st.error(f"매도 주식수({fmt_qty_2(qty_total)})가 {st.session_state.get('order_ind_name')} 보유({fmt_qty_2(pos_qty)})를 초과합니다."); st.stop()
            if total_amount <= 0 or qty_total <= 0:
                st.error("주문 금액과 주식수를 입력하세요."); st.stop()
            record_trade(
                side="SELL", dt=dtv, symbol=symbol.strip(), ccy=ccy,
                total_qty=qty_total, price=unit_price,
                alloc_amounts={iid: truncate_amount(total_amount, ccy)},
                note=note if 'note' in locals() else "", edit_mode=(side=="EDIT"),
                alloc_qtys={iid: qty_total}
            )
            st.success("기록 완료"); _rr()

    # === 최근거래 (편집 가능) ===
    st.markdown("### 최근거래 (편집 가능)")
    def build_recent_trade_df(limit:int=200) -> pd.DataFrame:
        return load_df(f"""
         SELECT it.id as id, it.trade_id, it.investor_id,
                t.dt as 일자, inv.name as 투자자,
                it.symbol as 종목, it.ccy as 통화,
                it.side as 원유형, it.qty as 수량, it.price as 단가,
                (it.qty*it.price) as 금액,
                it.note as 비고, it.is_edit as is_edit
         FROM investor_trades it
         JOIN trades t ON t.id = it.trade_id
         JOIN investors inv ON inv.id = it.investor_id
         ORDER BY date(t.dt) DESC, it.id DESC
         LIMIT {int(limit)}
        """)
    it_full = build_recent_trade_df(limit=200)
    if it_full.empty:
        st.info("데이터가 없습니다.")
    else:
        it_full["유형"] = np.where(it_full["원유형"].eq("BUY"),
                                np.where(it_full["is_edit"].eq(1), "[EDIT] 매수", "매수"),
                                "매도")

        pre_map = prefee_map_all()
        def _prefee_row(row):
            if row["원유형"] != "SELL": return np.nan
            avg_before = float(pre_map.get((int(row["investor_id"]), int(row["trade_id"])), 0.0))
            return (float(row["단가"]) - avg_before) * float(row["수량"])
        it_full["사전수익"] = it_full.apply(_prefee_row, axis=1)

        it_full_fmt = it_full.copy()
        it_full_fmt["수량"] = it_full_fmt["수량"].apply(fmt_qty_2)
        it_full_fmt = apply_row_ccy_format(it_full_fmt, "통화", [], ["단가"], ["금액"])

        show = it_full_fmt[["일자","투자자","종목","통화","유형","단가","수량","금액","비고","id","trade_id","investor_id","원유형","is_edit"]].copy()
        try:
            show["일자"] = pd.to_datetime(show["일자"], errors="coerce").dt.date
        except Exception:
            pass

        editable_cols_now = ["일자","종목","통화","원유형","수량","단가","비고","is_edit"]
        disabled_cols = [c for c in show.columns if c not in editable_cols_now]

        edited = st.data_editor(
            show,
            key="it_recent_like_editor",
            hide_index=True,
            use_container_width=True,
            disabled=disabled_cols,
            column_config={
                "일자": st.column_config.DateColumn("일자", width=168, format="YYYY-MM-DD"),
                "투자자": st.column_config.TextColumn("투자자", width=182),
                "종목": st.column_config.TextColumn("종목", width=320),
                "통화": st.column_config.TextColumn("통화", width="small"),
                "유형": st.column_config.TextColumn("유형", width="small"),
                "단가": st.column_config.TextColumn("단가", width=120),
                "수량": st.column_config.TextColumn("수량", width=60),
                "금액": st.column_config.TextColumn("금액", width=120),
                "비고": st.column_config.TextColumn("비고", width=1000),
                "원유형": st.column_config.SelectboxColumn("원유형", options=["BUY","SELL"]),
                "is_edit": st.column_config.CheckboxColumn("is_edit"),
            }
        )

        c1, c2, c3 = st.columns([1,1,6])
        with c1:
            if st.button("변경 저장", key="it_recent_like_save"):
                before2 = it_full[["id","종목","통화","원유형","수량","단가","비고","is_edit"]].rename(
                    columns={"원유형":"side","수량":"qty","단가":"price","비고":"note","종목":"symbol","통화":"ccy"}
                )
                after = edited.copy()
                after["qty"] = after["수량"].apply(_to_float_safe)
                after["price"] = after["단가"].apply(_to_float_safe)
                after2 = after.rename(columns={"원유형":"side","종목":"symbol","통화":"ccy","비고":"note"})[
                    ["id","symbol","ccy","side","qty","price","note","is_edit"]
                ]

                with get_conn() as conn_u:
                    cur_u = conn_u.cursor()
                    updated_it = 0
                    for _, r in after2.iterrows():
                        rid = int(r["id"])
                        row_b = before2[before2["id"]==rid].iloc[0].to_dict()
                        changed = any(str(row_b[k]) != str(r[k]) for k in ["symbol","ccy","side","qty","price","note","is_edit"])
                        if changed:
                            cur_u.execute("""
                              UPDATE investor_trades
                              SET symbol=?, ccy=?, side=?, qty=?, price=?, note=?, is_edit=?
                              WHERE id=?
                            """, (r["symbol"], r["ccy"], r["side"], float(r["qty"]), float(r["price"]), r["note"], int(r["is_edit"]), rid))
                            updated_it += 1
                    conn_u.commit()

                before_dt = it_full[["trade_id","일자"]].copy()
                before_dt["일자"] = pd.to_datetime(before_dt["일자"], errors="coerce").dt.date
                after_dt = edited[["trade_id","일자"]].copy()
                def _to_iso(d):
                    if pd.isna(d): return None
                    if isinstance(d, (datetime, pd.Timestamp)): return d.date().isoformat()
                    if isinstance(d, date): return d.isoformat()
                    try: return pd.to_datetime(d).date().isoformat()
                    except Exception: return None
                before_dt_map = before_dt.dropna().drop_duplicates(subset=["trade_id"]).set_index("trade_id")["일자"].to_dict()
                after_dt_map_raw = after_dt.dropna().drop_duplicates(subset=["trade_id"]).set_index("trade_id")["일자"].to_dict()
                to_update = []
                for tid, new_d in after_dt_map_raw.items():
                    new_iso = _to_iso(new_d)
                    old_d = before_dt_map.get(tid, None)
                    old_iso = _to_iso(old_d) if old_d is not None else None
                    if new_iso and new_iso != old_iso:
                        to_update.append((new_iso, int(tid)))

                updated_trades = 0
                if to_update:
                    with get_conn() as conn_u2:
                        cur_u2 = conn_u2.cursor()
                        cur_u2.executemany("UPDATE trades SET dt=? WHERE id=?", to_update)
                        conn_u2.commit()
                        updated_trades = len(to_update)

                if (updated_it > 0) or (updated_trades > 0):
                    rebuild_trade_effects(from_dt=None)
                invalidate_all_caches()
                st.success(f"거래 {updated_trades}건 날짜 변경, 원장 {updated_it}건 저장 완료"); _rr()
        with c2:
            if st.button("새로고침", key="it_recent_like_reload"): _rr()

# ==============================
# Positions
# ==============================
with T4:
    st.markdown("### 투자자별 잔고")
    inv_df = list_investors()
    names_opt = ["(전체)"] + inv_df["name"].tolist() if not inv_df.empty else ["(전체)"]
    sel_local = st.selectbox("투자자별 잔고", names_opt, index=0)

    st.markdown("#### 보유 현황")
    pos = investor_positions()
    if sel_local == "(전체)":
        if not pos.empty:
            agg = pos.groupby(["symbol","ccy"], as_index=False).agg(qty=("qty","sum"), cost_basis=("cost_basis","sum"))
            agg["avg_px"] = agg.apply(lambda r: (r["cost_basis"]/r["qty"]) if r["qty"]>1e-12 else 0.0, axis=1)
            pos_view = agg.rename(columns={"symbol":"종목","ccy":"통화","qty":"보유 주식수","avg_px":"평균매수가","cost_basis":"총원가"})
            pos_view.insert(0, "투자자", "(전체)")
        else:
            pos_view = pd.DataFrame(columns=["투자자","종목","통화","보유 주식수","평균매수가","총원가"])
    else:
        if not pos.empty and "name" in pos.columns:
            pos = pos[pos["name"] == sel_local]
        pos_view = pos.rename(columns={"name":"투자자","symbol":"종목","ccy":"통화","qty":"보유 주식수","avg_px":"평균매수가","cost_basis":"총원가"}) if not pos.empty else pd.DataFrame(columns=["투자자","종목","통화","보유 주식수","평균매수가","총원가"])

    all_pos = pos if sel_local != "(전체)" else investor_positions()
    all_view = all_pos.rename(columns={"symbol":"종목","ccy":"통화","cost_basis":"총원가"}) if not all_pos.empty else pd.DataFrame(columns=["종목","통화","총원가"])
    if "총원가" not in all_view.columns and not all_view.empty:
        if "cost_basis" in all_view.columns:
            all_view = all_view.rename(columns={"cost_basis":"총원가"})
        else:
            all_view["총원가"] = 0.0

    tot_by_ccy = all_view.groupby("통화")["총원가"].sum().to_dict() if not all_view.empty else {}

    if not pos_view.empty:
        denom_local = pos_view.groupby("통화")["총원가"].sum().to_dict()
        pos_view["보유비중(%)"] = pos_view.apply(lambda r: (float(r["총원가"])/float(denom_local.get(r["통화"], 0.0))*100.0) if float(denom_local.get(r["통화"],0.0))>0 else np.nan, axis=1)
        pos_view["전체계좌비중(%)"] = pos_view.apply(lambda r: (float(r["총원가"])/float(tot_by_ccy.get(r["통화"], 0.0))*100.0) if float(tot_by_ccy.get(r["통화"],0.0))>0 else np.nan, axis=1)
        pos_view["괴리(%)"] = pos_view.apply(lambda r: (r["보유비중(%)"] - r["전체계좌비중(%)"]) if (not pd.isna(r["보유비중(%)"]) and not pd.isna(r["전체계좌비중(%)"])) else np.nan, axis=1)
        pos_view["보유 주식수"] = pos_view["보유 주식수"].apply(fmt_qty_2)
        pos_view = apply_row_ccy_format(pos_view, "통화", [], ["평균매수가"], ["총원가"])
        for c in ["보유비중(%)","전체계좌비중(%)","괴리(%)"]:
            pos_view[c] = pos_view[c].apply(lambda x: "" if pd.isna(x) else f"{float(x):,.2f}")
        pos_view = pos_view[["투자자","종목","통화","보유 주식수","평균매수가","총원가","보유비중(%)","전체계좌비중(%)","괴리(%)"]]

    st.dataframe(
        pos_view,
        use_container_width=True,
        column_config={
            "투자자": st.column_config.TextColumn("투자자", width=144),
            "종목": st.column_config.TextColumn("종목", width=400),
            "통화": st.column_config.TextColumn("통화", width=60),
            "보유 주식수": st.column_config.TextColumn("보유 주식수", width=120),
            "평균매수가": st.column_config.TextColumn("평균매수가", width=144),
            "총원가": st.column_config.TextColumn("총원가", width=168),
            "보유비중(%)": st.column_config.TextColumn("보유비중(%)", width=84),
            "전체계좌비중(%)": st.column_config.TextColumn("전체계좌비중(%)", width=98),
            "괴리(%)": st.column_config.TextColumn("괴리(%)", width=96),
        }
    )

    st.markdown("#### 잔고(예수금)")
    bal_krw = investor_balances("KRW").rename(columns={"name":"투자자","cash":"KRW 예수금"})[["투자자","KRW 예수금"]]
    bal_usd = investor_balances("USD").rename(columns={"name":"투자자","cash":"USD 예수금"})[["투자자","USD 예수금"]]
    bal = pd.merge(bal_krw, bal_usd, on="투자자", how="outer").fillna(0)
    if not bal.empty:
        bal["KRW 예수금"] = bal["KRW 예수금"].map(lambda x: fmt_by_ccy(x, "KRW", "amount"))
        bal["USD 예수금"] = bal["USD 예수금"].map(lambda x: fmt_by_ccy(x, "USD", "amount"))
    st.dataframe(bal, use_container_width=True)

# ==============================
# Dividends  (비운용자 0.9, 운용자 = 자기지분 + 총액의 10% 추가)
# ==============================
with T5:
    st.markdown("### 배당 입력")
    with st.form("div_form"):
        syms = load_df("SELECT DISTINCT symbol FROM investor_trades ORDER BY symbol")
        sym_opts = syms["symbol"].tolist() if not syms.empty else []
        symbol_div = st.selectbox("종목", options=(sym_opts + [""])[::-1])
        ccy_div = st.radio("통화", SUPPORTED_CCY, horizontal=True, key="div_ccy_radio")
        total_txt = st.text_input("배당 총액", "0")
        total_amt = truncate_amount(total_txt, ccy_div)
        col_d1, col_d2 = st.columns(2)
        with col_d1: deal_dt = st.date_input("거래일", value=date.today(), key="div_deal_dt")
        with col_d2: record_dt = st.date_input("배당락일(보유 기준일)", value=date.today(), key="div_record_dt")
        with st.expander("추가 옵션", expanded=False):
            note_div = st.text_input("비고(선택)", "")
        ok_div = st.form_submit_button("분배 실행")
        if ok_div:
            if not symbol_div: st.warning("종목을 선택하세요.")
            elif total_amt <= 0: st.warning("배당 총액을 입력하세요.")
            else:
                # --- 여기서부터 교체 ---
                # --- 배당 분배(정정 버전): 1.0 입금 + 0.1 수수료 OUT + 운용자 1회 IN ---
                pos_rec = load_df("""
                    SELECT it.investor_id, it.symbol, it.ccy,
                           SUM(CASE WHEN it.side='BUY' THEN it.qty
                                    WHEN it.side='SELL' THEN -it.qty ELSE 0 END) AS pos_qty
                    FROM investor_trades it
                    JOIN trades t ON t.id = it.trade_id
                    WHERE it.symbol = ? AND it.ccy = ? AND date(t.dt) <= date(?)
                    GROUP BY it.investor_id, it.symbol, it.ccy
                    HAVING SUM(CASE WHEN it.side='BUY' THEN it.qty
                                    WHEN it.side='SELL' THEN -it.qty ELSE 0 END) > 0
                """, params=(symbol_div, ccy_div, record_dt.isoformat()))

                if pos_rec.empty:
                    st.warning("배당락일 기준 보유자가 없습니다.")
                else:
                    op_id = get_investor_id_by_name(OPERATOR_NAME)
                    memo = note_div if 'note_div' in locals() and note_div else f"배당 {symbol_div} (배당락일 {record_dt.isoformat()})"

                    with get_conn() as conn:
                        cur = conn.cursor()
                        cur.execute(
                            "INSERT INTO dividends(dt, symbol, ccy, total_amount, note, record_dt) VALUES (?,?,?,?,?,?)",
                            (
                                deal_dt.isoformat(),
                                symbol_div,
                                ccy_div,
                                truncate_amount(total_amt, ccy_div),
                                memo,
                                record_dt.isoformat(),
                            ),
                        )

                        dividend_id = cur.lastrowid
                        rows_cf = build_dividend_cashflows(
                            dividend_id=dividend_id,
                            deal_dt=deal_dt,
                            symbol=symbol_div,
                            ccy=ccy_div,
                            total_amt=total_amt,
                            memo=memo,
                            pos_rec=pos_rec,
                            op_id=op_id,
                        )

                        if rows_cf:
                            expected_total = truncate_amount(total_amt, ccy_div)
                            deposit_sum = sum(r[4] for r in rows_cf if r[3] == "DIVIDEND")
                            round_diff = truncate_amount(expected_total - deposit_sum, ccy_div)

                            if op_id and abs(round_diff) > 1e-8:
                                if round_diff > 0:
                                    rows_cf.append(
                                        (
                                            op_id,
                                            deal_dt.isoformat(),
                                            ccy_div,
                                            "DIVIDEND_ROUND_ADJ",
                                            truncate_amount(round_diff, ccy_div),
                                            f"배당 반올림 조정 {symbol_div}",
                                            "DIVIDEND",
                                        )
                                    )
                                else:
                                    diff = -round_diff  # deposit_sum > expected_total
                                    for idx, row in enumerate(rows_cf):
                                        if row[0] == op_id and row[3] == "MGMT_FEE_IN" and diff > 1e-8:
                                            op_row = list(row)
                                            reducible = min(diff, op_row[4])
                                            new_amt = truncate_amount(op_row[4] - reducible, ccy_div)
                                            diff -= reducible
                                            if new_amt <= 1e-12:
                                                rows_cf.pop(idx)
                                            else:
                                                op_row[4] = new_amt
                                                rows_cf[idx] = tuple(op_row)
                                            break
                                    if diff > 1e-8:
                                        rows_cf.append(
                                            (
                                                op_id,
                                                deal_dt.isoformat(),
                                                ccy_div,
                                                "DIVIDEND_ROUND_ADJ",
                                                truncate_amount(-diff, ccy_div),
                                                f"배당 반올림 조정 {symbol_div}",
                                                "DIVIDEND",
                                            )
                                        )

                            cur.executemany(
                                """
                                INSERT INTO cash_flows(
                                    investor_id, dt, ccy, type, amount, note, source, dividend_id
<<<<<<< HEAD
                                ) VALUES (:investor_id, :dt, :ccy, :type, :amount, :note, :source, :dividend_id)
=======
                                ) VALUES (?,?,?,?,?,?,?,?)
>>>>>>> bc83c507
                                """,
                                rows_cf,
                            )
                        conn.commit()

                    invalidate_all_caches()
                    st.success("배당 분배 완료")
                    _rr()
                # --- 교체 끝 ---

    st.markdown("### 최근 배당 분배 내역")
    div_meta = load_df(
        """
        SELECT id, dt, symbol, ccy, total_amount, note
        FROM dividends
        ORDER BY date(dt) DESC, id DESC
        LIMIT 50
        """
    )
    if div_meta.empty:
        st.info("최근 배당 분배 내역이 없습니다.")
    else:
        try:
            min_dt = pd.to_datetime(div_meta["dt"], errors="coerce").min().date()
        except Exception:
            min_dt = None

        if min_dt:
            cf_recent = load_df(
                """
                SELECT cf.investor_id, inv.name AS 투자자, cf.dt, cf.ccy AS 통화,
                       cf.type, cf.amount, cf.note, cf.dividend_id
                FROM cash_flows cf
                JOIN investors inv ON inv.id = cf.investor_id
                WHERE cf.source='DIVIDEND' AND date(cf.dt) >= date(?)
                """,
                params=(min_dt.isoformat(),),
            )
        else:
            cf_recent = load_df(
                """
                SELECT cf.investor_id, inv.name AS 투자자, cf.dt, cf.ccy AS 통화,
                       cf.type, cf.amount, cf.note, cf.dividend_id
                FROM cash_flows cf
                JOIN investors inv ON inv.id = cf.investor_id
                WHERE cf.source='DIVIDEND'
                """
            )

        if cf_recent.empty:
            st.info("최근 배당 분배 내역이 없습니다.")
        else:
            div_summary = summarize_dividend_history(div_meta, cf_recent)
            if div_summary.empty:
                st.info("최근 배당 분배 내역이 없습니다.")
            else:
                div_summary_fmt = apply_row_ccy_format(
                    div_summary.copy(),
                    "통화",
                    [],
                    [],
<<<<<<< HEAD
                    ["원배당금액", "운용자수수료", "순지급금액"],
=======
                    ["원배당금액", "운용자수수료", "운용수수료총액", "반올림조정", "순지급금액"],
>>>>>>> bc83c507
                )
                try:
                    div_summary_fmt["일자"] = pd.to_datetime(
                        div_summary_fmt["일자"], errors="coerce"
                    ).dt.date
                except Exception:
                    pass
                st.dataframe(div_summary_fmt, use_container_width=True)

# ==============================
# Sell Notice
# ==============================
with T6:
    st.markdown("### 매도 공지용")
    preset = st.radio("기간 선택", ["1일","1주","1개월","6개월","1년","사용자 지정"], horizontal=True, index=2, key="sell_notice_range")
    today = date.today()
    delta_map = {"1일":1, "1주":7, "1개월":30, "6개월":182, "1년":365}
    if preset != "사용자 지정":
        start_dt = today - timedelta(days=delta_map[preset]); end_dt = today
        st.markdown('<div class="disabled-dates">', unsafe_allow_html=True)
        c1, c2 = st.columns(2)
        with c1: st.date_input("시작일", value=start_dt, disabled=True, key="sell_start_disabled")
        with c2: st.date_input("종료일", value=end_dt, disabled=True, key="sell_end_disabled")
        st.markdown('</div>', unsafe_allow_html=True)
    else:
        c1, c2 = st.columns(2)
        with c1: start_dt = st.date_input("시작일", value=today - timedelta(days=30), key="sell_start")
        with c2: end_dt = st.date_input("종료일", value=today, key="sell_end")

    sell_df = load_df("""
        SELECT it.symbol, it.ccy, date(t.dt) AS 일자,
               SUM(it.qty) AS 매도수량, SUM(it.qty * it.price) AS 매도금액,
               CASE WHEN SUM(it.qty)=0 THEN 0 ELSE SUM(it.qty * it.price)/SUM(it.qty) END AS 매도가
        FROM investor_trades it
        JOIN trades t ON t.id = it.trade_id
        WHERE it.side='SELL' AND date(t.dt) BETWEEN date(?) AND date(?)
        GROUP BY it.symbol, it.ccy, date(t.dt)
        ORDER BY 일자 DESC, 매도금액 DESC
    """, params=(start_dt.isoformat(), end_dt.isoformat()))
    buy_avg = load_df("""
        SELECT symbol, ccy,
               CASE WHEN SUM(qty)=0 THEN 0 ELSE SUM(qty * price)/SUM(qty) END AS 매수가
        FROM investor_trades
        WHERE side='BUY'
        GROUP BY symbol, ccy
    """)
    if not sell_df.empty:
        df = sell_df.merge(buy_avg, on=["symbol","ccy"], how="left").rename(columns={"symbol":"종목명"})
        df["수익률(%)"] = df.apply(
            lambda r: np.nan if (pd.isna(r["매수가"]) or r["매수가"]<=0 or pd.isna(r["매도가"]))
            else (r["매도가"]/r["매수가"]-1.0)*100.0, axis=1
        )
        krw_df = investor_balances("KRW"); usd_df = investor_balances("USD")
        total_cash_k = float((krw_df["cash"].sum() if not krw_df.empty else 0.0) + (usd_df["cash"].sum() if not usd_df.empty else 0.0)*USD_KRW)
        pos_all = investor_positions()
        inv_sum_ccy = pos_all.groupby("ccy")["cost_basis"].sum() if not pos_all.empty else pd.Series(dtype=float)
        total_invest_k = float(inv_sum_ccy.get("KRW", 0.0)) + float(inv_sum_ccy.get("USD", 0.0))*USD_KRW
        dashboard_total = max(1e-9, total_cash_k + total_invest_k)
        df["비중(%)"] = df["매도금액"].apply(lambda v: (float(v)/dashboard_total)*100.0 if dashboard_total>0 else np.nan)

        show = df[["종목명","일자","매수가","매도가","수익률(%)","비중(%)"]].copy()
        try: show["일자"] = pd.to_datetime(show["일자"], errors="coerce").dt.date
        except: pass
        for col in ["매수가","매도가"]:
            show[col] = show[col].apply(lambda x: "" if pd.isna(x) else f"{float(x):,.0f}")
        for col in ["수익률(%)","비중(%)"]:
            show[col] = show[col].apply(lambda x: "" if pd.isna(x) else f"{float(x):,.2f}")

        st.dataframe(
            show,
            use_container_width=True,
            column_config={
                "종목명": st.column_config.TextColumn("종목명", width=240),
                "일자": st.column_config.DateColumn("일자", format="YYYY-MM-DD", width=140),
                "매수가": st.column_config.TextColumn("매수가", width=120),
                "매도가": st.column_config.TextColumn("매도가", width=120),
                "수익률(%)": st.column_config.TextColumn("수익률(%)", width=110),
                "비중(%)": st.column_config.TextColumn("비중(%)", width=110),
            }
        )
    else:
        st.info("해당 기간 매도 데이터가 없습니다.")

# ==============================
# Profit (기간별 조회 + 실현차익)
# ==============================
with T7:
    st.markdown("### 수익")
    preset = st.radio("기간 선택", ["1일","1주","1개월","6개월","1년","사용자 지정"], horizontal=True, index=2, key="pnl_range")
    today = date.today()
    delta_map = {"1일":1, "1주":7, "1개월":30, "6개월":182, "1년":365}
    if preset != "사용자 지정":
        p_start = today - timedelta(days=delta_map[preset]); p_end = today
        st.markdown('<div class="disabled-dates">', unsafe_allow_html=True)
        c1, c2 = st.columns(2)
        with c1: st.date_input("시작일", value=p_start, disabled=True, key="pnl_start_disabled")
        with c2: st.date_input("종료일", value=p_end, disabled=True, key="pnl_end_disabled")
        st.markdown('</div>', unsafe_allow_html=True)
    else:
        c1, c2 = st.columns(2)
        with c1: p_start = st.date_input("시작일", value=today - timedelta(days=30), key="pnl_start")
        with c2: p_end   = st.date_input("종료일", value=today, key="pnl_end")

    pnl = load_df("""
      SELECT rp.investor_id, inv.name AS 투자자, rp.ccy AS 통화, rp.amount AS 차익, t.dt AS 일자
      FROM realized_pnl rp
      JOIN investors inv ON inv.id = rp.investor_id
      JOIN trades t ON t.id = rp.trade_id
      WHERE date(t.dt) BETWEEN date(?) AND date(?)
      ORDER BY date(t.dt) DESC, rp.investor_id
    """, params=(p_start.isoformat(), p_end.isoformat()))
    if pnl.empty:
        st.info("해당 기간 실현 차익 데이터가 없습니다.")
    else:
        try: pnl["일자"] = pd.to_datetime(pnl["일자"], errors="coerce").dt.date
        except: pass
        st.markdown("#### 투자자별 실현 차익")
        agg_inv = pnl.groupby(["투자자","통화"], as_index=False)["차익"].sum()
        def _fmt_row(row):
            return fmt_by_ccy(row["차익"], row["통화"], "amount")
        show_inv = agg_inv.copy()
        show_inv["차익"] = show_inv.apply(_fmt_row, axis=1)
        st.dataframe(show_inv, use_container_width=True)

        st.markdown("#### 거래별 실현 차익 (상세)")
        show_tx = pnl.copy()
        show_tx["표시 차익"] = show_tx.apply(lambda r: fmt_by_ccy(r["차익"], r["통화"], "amount"), axis=1)
        st.dataframe(show_tx[["일자","투자자","통화","표시 차익"]], use_container_width=True)

# ==============================
# Admin / Delete
# ==============================
def js_delete_key(trigger_btn_id: str):
    components.html(f"""
        <script>
          const sendClick = () => {{
            const btns = window.parent.document.querySelectorAll('button');
            for (const b of btns) {{
              if ((b.innerText.trim?.() ?? b.innerText).includes('{trigger_btn_id}')) {{ b.click(); break; }}
            }}
          }};
          window.addEventListener('keydown', (e) => {{
            if (e.key === 'Delete') {{ sendClick(); }}
          }});
        </script>
    """, height=0)

def delete_cash_flows(ids: List[int]) -> int:
    if not ids: return 0
    with get_conn() as conn:
        cur = conn.cursor()
        cur.execute(f"DELETE FROM cash_flows WHERE id IN ({','.join('?'*len(ids))})", ids)
        conn.commit()
        return cur.rowcount

def delete_investor_trades(ids: List[int]) -> int:
    if not ids: return 0
    with get_conn() as conn:
        cur = conn.cursor()
        cur.execute(f"DELETE FROM investor_trades WHERE id IN ({','.join('?'*len(ids))})", ids)
        cur.execute("DELETE FROM trades WHERE id NOT IN (SELECT DISTINCT trade_id FROM investor_trades)")
        cur.execute("DELETE FROM realized_pnl WHERE trade_id NOT IN (SELECT id FROM trades)")
        conn.commit()
    rebuild_trade_effects(from_dt=None)
    return len(ids)

def delete_dividends(ids: List[int]) -> int:
    if not ids: return 0
    with get_conn() as conn:
        cur = conn.cursor()
        placeholders = ','.join('?'*len(ids))
        meta_rows = cur.execute(
            f"SELECT id, dt, symbol, note FROM dividends WHERE id IN ({placeholders})",
            ids,
        ).fetchall()

        cur.execute(f"DELETE FROM dividends WHERE id IN ({placeholders})", ids)
        cur.execute(f"DELETE FROM cash_flows WHERE dividend_id IN ({placeholders})", ids)

        for did, dtv, symbol, note in meta_rows:
            extra_notes = [note or ""]
            if symbol:
                extra_notes.extend(
                    [
                        f"배당 성과수수료 {symbol}",
                        f"배당 성과수수료 합계 {symbol}",
                        f"배당 반올림 조정 {symbol}",
                    ]
                )
            unique_notes = list(dict.fromkeys(extra_notes))
            if unique_notes:
                cur.execute(
                    f"DELETE FROM cash_flows WHERE source='DIVIDEND' AND dividend_id IS NULL AND date(dt)=date(?) AND note IN ({','.join('?'*len(unique_notes))})",
                    (dtv, *unique_notes),
                )
        conn.commit()
    invalidate_all_caches()
    return len(ids)

def delete_investors_ids(ids: List[int]) -> int:
    if not ids: return 0
    op_id = get_investor_id_by_name(OPERATOR_NAME)
    ids2 = [i for i in ids if i != op_id]
    if not ids2: return 0
    with get_conn() as conn:
        cur = conn.cursor()
        cur.execute(f"DELETE FROM investors WHERE id IN ({','.join('?'*len(ids2))})", ids2)
        conn.commit()
        return cur.rowcount

with T8:
    if st.button("← 나가기 (대시보드)"):
        components.html("<script>Array.from(window.parent.document.querySelectorAll('button[role=tab]')).find(b=>b.innerText.includes('대시보드'))?.click()</script>", height=0)

    st.markdown("### 데이터 삭제/ 초기화")
    tabA, tabB, tabC, tabD = st.tabs(["입출금", "투자자별 거래", "배당", "투자자"])

    def grid_with_delete(df: pd.DataFrame, id_col: str, delete_cb, title: str, key_prefix: str):
        st.markdown(f"#### {title}")
        if df.empty:
            st.info("데이터가 없습니다."); return
        view = df.copy()
        sel_col = "선택"
        view.insert(0, sel_col, False)
        ed = st.data_editor(
            view,
            key=f"{key_prefix}_grid",
            height=360,
            use_container_width=True,
            hide_index=True,
            column_config={ sel_col: st.column_config.CheckboxColumn(sel_col, help="삭제할 행 체크") },
            disabled=[c for c in view.columns if c != sel_col],
        )
        ids = []
        if isinstance(ed, pd.DataFrame) and id_col in ed.columns:
            ids = ed[ed[sel_col] == True][id_col].tolist()
        c1, c2, _ = st.columns([1,1,6])
        with c1:
            click = st.button("선택 삭제(Delete)", key=f"{key_prefix}_delete", disabled=(len(ids)==0))
        with c2:
            if st.button("새로고침", key=f"{key_prefix}_reload"): _rr()
        hidden_label = f"__{key_prefix}_DEL_TRIGGER__"
        hidden_fire = st.button(hidden_label, key=f"{key_prefix}_del_hidden", disabled=(len(ids)==0))
        js_delete_key(hidden_label)
        if click or hidden_fire:
            if not ids:
                st.warning("삭제할 행을 선택하세요.")
            else:
                cnt = delete_cb(ids)
                invalidate_all_caches()
                st.success(f"{cnt}건 삭제 완료"); _rr()

    with tabA:
        df = load_df("""
          SELECT cf.id as id, cf.dt as 일자, inv.name as 투자자, cf.ccy as 통화, cf.type as 유형,
                 cf.amount as 금액, cf.note as 비고, cf.source as 출처
          FROM cash_flows cf
          JOIN investors inv ON inv.id=cf.investor_id
          WHERE cf.source != 'TRADE'
          ORDER BY date(cf.dt) DESC, cf.id DESC LIMIT 1000
        """)
        grid_with_delete(df, "id", delete_cash_flows, "입출금 원장(삭제 가능, 매수/매도 생성분 제외)", "cf")

    with tabB:
        st.markdown("##### 기간별 삭제")
        col_d1, col_d2, col_d3 = st.columns([1,1,1])
        with col_d1: d_start = st.date_input("시작일", value=date.today() - timedelta(days=30), key="bulk_del_start")
        with col_d2: d_end   = st.date_input("종료일", value=date.today(), key="bulk_del_end")
        with col_d3:
            if st.button("기간 내 거래 삭제", key="bulk_del_btn"):
                with get_conn() as conn:
                    cur = conn.cursor()
                    tids = pd.read_sql_query("""
                        SELECT id FROM trades WHERE date(dt) BETWEEN date(?) AND date(?)
                    """, conn, params=(d_start.isoformat(), d_end.isoformat()))
                    if not tids.empty:
                        ids_list = tids["id"].tolist()
                        cur.execute(f"DELETE FROM investor_trades WHERE trade_id IN ({','.join('?'*len(ids_list))})", ids_list)
                        cur.execute("DELETE FROM trades WHERE id NOT IN (SELECT DISTINCT trade_id FROM investor_trades)")
                        cur.execute("DELETE FROM realized_pnl WHERE trade_id NOT IN (SELECT id FROM trades)")
                        conn.commit()
                    rebuild_trade_effects(from_dt=None)
                invalidate_all_caches()
                st.success("기간 내 거래 삭제 완료"); _rr()

        df = load_df("""
          SELECT it.id as id, t.dt as 일자, inv.name as 투자자, it.symbol as 종목, it.ccy as 통화,
                 it.side as 매수매도, it.qty as 수량, it.price as 단가, (it.qty*it.price) as 금액, it.note as 비고
          FROM investor_trades it
          JOIN trades t ON t.id = it.trade_id
          JOIN investors inv ON inv.id = it.investor_id
          ORDER BY date(t.dt) DESC, it.id DESC LIMIT 1000
        """)
        grid_with_delete(df, "id", delete_investor_trades, "투자자별 거래(삭제 가능)", "it")

    with tabC:
        df = load_df("""
          SELECT id, dt as 거래일, record_dt as 배당락일, symbol as 종목, ccy as 통화, total_amount as 총액, note as 비고
          FROM dividends
          ORDER BY id DESC LIMIT 1000
        """)
        grid_with_delete(df, "id", delete_dividends, "배당(삭제 가능)", "dv")

    with tabD:
        df = load_df("SELECT id, name as 투자자, created_at as 생성일 FROM investors ORDER BY id DESC")
        grid_with_delete(df, "id", delete_investors_ids, "투자자(삭제 가능)", "iv")<|MERGE_RESOLUTION|>--- conflicted
+++ resolved
@@ -618,11 +618,7 @@
     memo: str,
     pos_rec: pd.DataFrame,
     op_id: Optional[int],
-<<<<<<< HEAD
 ) -> List[Dict[str, Any]]:
-=======
-) -> List[Tuple[int, str, str, str, float, str, str, int]]:
->>>>>>> bc83c507
     if pos_rec.empty:
         return []
 
@@ -714,7 +710,6 @@
                     }
                 )
 
-<<<<<<< HEAD
     out_rows: List[Dict[str, Any]] = []
     for row in rows:
         if abs(row["amount"]) <= 1e-12:
@@ -731,22 +726,6 @@
                 "dividend_id": dividend_id,
             }
         )
-=======
-    out_rows = [
-        (
-            row["investor_id"],
-            deal_dt.isoformat(),
-            ccy,
-            row["type"],
-            row["amount"],
-            row["note"],
-            "DIVIDEND",
-            dividend_id,
-        )
-        for row in rows
-        if abs(row["amount"]) > 1e-12
-    ]
->>>>>>> bc83c507
     return out_rows
 
 
@@ -816,14 +795,7 @@
                     "통화": div.ccy,
                     "원배당금액": base_amt if base_amt != 0 else 0.0,
                     "운용자수수료": fee_out if fee_out != 0 else 0.0,
-<<<<<<< HEAD
                     "순지급금액": net_amt,
-=======
-                    "운용수수료총액": fee_in if fee_in != 0 else 0.0,
-                    "반올림조정": round_adj if round_adj != 0 else 0.0,
-                    "순지급금액": net_amt,
-                    "비고": div.note or "",
->>>>>>> bc83c507
                 }
             )
 
@@ -1478,11 +1450,7 @@
                                 """
                                 INSERT INTO cash_flows(
                                     investor_id, dt, ccy, type, amount, note, source, dividend_id
-<<<<<<< HEAD
                                 ) VALUES (:investor_id, :dt, :ccy, :type, :amount, :note, :source, :dividend_id)
-=======
-                                ) VALUES (?,?,?,?,?,?,?,?)
->>>>>>> bc83c507
                                 """,
                                 rows_cf,
                             )
@@ -1544,11 +1512,7 @@
                     "통화",
                     [],
                     [],
-<<<<<<< HEAD
                     ["원배당금액", "운용자수수료", "순지급금액"],
-=======
-                    ["원배당금액", "운용자수수료", "운용수수료총액", "반올림조정", "순지급금액"],
->>>>>>> bc83c507
                 )
                 try:
                     div_summary_fmt["일자"] = pd.to_datetime(
